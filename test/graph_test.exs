defmodule Gremlex.GraphTests do
  import Gremlex.Graph
  alias Gremlex.{Vertex, Edge, Graph}
  use ExUnit.Case
  use ExUnitProperties
  alias :queue, as: Queue

  describe "g/0" do
    test "returns a new queue" do
      assert g() == Queue.new()
    end
  end

  describe "add_v/1" do
    test "adds an addVertex function to the queue" do
      actual_graph = g() |> add_v(1)
      expected_graph = Queue.in({"addV", [1]}, Queue.new())
      assert actual_graph == expected_graph
    end
  end

  describe "add_e/1" do
    test "adds an addE step to the queue" do
      actual_graph = g() |> add_e("foo")
      expected_graph = Queue.in({"addE", ["foo"]}, Queue.new())
      assert actual_graph == expected_graph
    end
  end

  describe "has_label/1" do
    test "adds a hasLabel function to the queue" do
      actual_graph = g() |> has_label("foo")
      expected_graph = Queue.in({"hasLabel", ["foo"]}, Queue.new())
      assert actual_graph == expected_graph
    end
  end

  describe "has/3" do
    test "adds a has function to the queue" do
      actual_graph = g() |> has("foo", "bar")
      expected_graph = Queue.in({"has", ["foo", "bar"]}, Queue.new())
      assert actual_graph == expected_graph
    end
  end

  describe "has_namespace/1" do
    test "adds a has function with namespace to the queue" do
      actual_graph = g() |> has_namespace()
      expected_graph = Queue.in({"has", ["namespace", "gremlex"]}, Queue.new())
      assert actual_graph == expected_graph
    end
  end

  describe "has_namespace/2" do
    test "adds a has function with namespace to the queue" do
      actual_graph = g() |> has_namespace("bar")
      expected_graph = Queue.in({"has", ["namespace", "bar"]}, Queue.new())
      assert actual_graph == expected_graph
    end
  end

  describe "add_namespace/1" do
    test "adds a property function with namespace to the queue" do
      actual_graph = g() |> add_namespace()
      expected_graph = Queue.in({"property", ["namespace", "gremlex"]}, Queue.new())
      assert actual_graph == expected_graph
    end
  end

  describe "add_namespace/2" do
    test "adds a property function with namespace to the queue" do
      actual_graph = g() |> add_namespace("bar")
      expected_graph = Queue.in({"property", ["namespace", "bar"]}, Queue.new())
      assert actual_graph == expected_graph
    end
  end

  describe "property/3" do
    test "adds a property function to the queue" do
      actual_graph = g() |> Graph.property("foo", "bar")
      expected_graph = Queue.in({"property", ["foo", "bar"]}, Queue.new())
      assert actual_graph == expected_graph
    end
  end

  describe "property/4" do
    test "adds a property function to the queue as single" do
      actual_graph = g() |> Graph.property(:single, "foo", "bar")
      expected_graph = Queue.in({"property", [:single, "foo", "bar"]}, Queue.new())
      assert actual_graph == expected_graph
    end

    test "adds a property function to the queue as list" do
      actual_graph = g() |> Graph.property(:list, "foo", "bar")
      expected_graph = Queue.in({"property", [:list, "foo", "bar"]}, Queue.new())
      assert actual_graph == expected_graph
    end

    test "adds a property function to the queue as set" do
      actual_graph = g() |> Graph.property(:set, "foo", "bar")
      expected_graph = Queue.in({"property", [:set, "foo", "bar"]}, Queue.new())
      assert actual_graph == expected_graph
    end
  end

  describe "properties/2" do
    test "adds a properties function to the queue" do
      actual_graph = g() |> Graph.properties("foo")
      expected_graph = Queue.in({"properties", ["foo"]}, Queue.new())
      assert actual_graph == expected_graph
    end
  end

  describe "properties/1" do
    test "adds a properties function to the queue" do
      actual_graph = g() |> Graph.properties()
      expected_graph = Queue.in({"properties", []}, Queue.new())
      assert actual_graph == expected_graph
    end
  end

  describe "value_map/1" do
    test "adds a valueMap function to the queue" do
      actual_graph = g() |> Graph.value_map()
      expected_graph = Queue.in({"valueMap", []}, Queue.new())
      assert actual_graph == expected_graph
    end
  end

  describe "value_map/2 when value is string" do
    test "adds a valueMap function to the queue" do
      actual_graph = g() |> Graph.value_map("foo")
      expected_graph = Queue.in({"valueMap", ["foo"]}, Queue.new())
      assert actual_graph == expected_graph
    end
  end

  describe "value_map/2 when value is a list" do
    test "adds a valueMap function to the queue" do
      actual_graph = g() |> Graph.value_map(["foo", "bar"])
      expected_graph = Queue.in({"valueMap", ["foo", "bar"]}, Queue.new())
      assert actual_graph == expected_graph
    end
  end

  describe "values/2" do
    test "adds a value function the queue" do
      actual_graph = g() |> values("foo")
      expected_graph = Queue.in({"values", ["foo"]}, Queue.new())
      assert actual_graph == expected_graph
    end
  end

  describe "v/1" do
    test "adds a V function to the queue" do
      actual_graph = g() |> v()
      expected_graph = Queue.in({"V", []}, Queue.new())
      assert actual_graph == expected_graph
    end

    test "creates a vertex when the id is a number" do
      check all n <- integer() do
        actual_graph = v(n)
        expected_graph = %Vertex{id: n, label: ""}
        assert actual_graph == expected_graph
      end
    end
  end

  describe "v/2" do
    test "adds a V function for an id to the queue" do
      actual_graph = g() |> v(1)
      expected_graph = Queue.in({"V", [1]}, Queue.new())
      assert actual_graph == expected_graph
    end

    test "adds a V function when given a vertex to the queue" do
      actual_graph = g() |> v(%Vertex{id: 1, label: "foo"})
      expected_graph = Queue.in({"V", [1]}, Queue.new())
      assert actual_graph == expected_graph
    end
  end

  describe "out_e/2" do
    test "adds an outE function to the queue" do
      actual_graph = g() |> out_e("foo")
      expected_graph = Queue.in({"outE", ["foo"]}, Queue.new())
      assert actual_graph == expected_graph
    end
  end

  describe "out_e/1" do
    test "adds an outE function to the queue" do
      actual_graph = g() |> out_e()
      expected_graph = Queue.in({"outE", []}, Queue.new())
      assert actual_graph == expected_graph
    end
  end

  describe "out/2" do
    test "adds an out function with an edge to the queue" do
      actual_graph = g() |> out("foo")
      expected_graph = Queue.in({"out", ["foo"]}, Queue.new())
      assert actual_graph == expected_graph
    end
  end

  describe "out/1" do
    test "adds an out function to the queue" do
      actual_graph = g() |> out()
      expected_graph = Queue.in({"out", []}, Queue.new())
      assert actual_graph == expected_graph
    end
  end

  describe "in_/2" do
    test "adds an in function with an edge to the queue" do
      actual_graph = g() |> in_("foo")
      expected_graph = Queue.in({"in", ["foo"]}, Queue.new())
      assert actual_graph == expected_graph
    end
  end

  describe "in_/1" do
    test "adds an in function to the queue" do
      actual_graph = g() |> in_()
      expected_graph = Queue.in({"in", []}, Queue.new())
      assert actual_graph == expected_graph
    end
  end

  describe "or_/1" do
    test "adds an or function to the queue" do
      actual_graph = g() |> or_()
      expected_graph = Queue.in({"or", []}, Queue.new())
      assert actual_graph == expected_graph
    end
  end

  describe "and_/1" do
    test "adds an and function to the queue" do
      actual_graph = g() |> and_()
      expected_graph = Queue.in({"and", []}, Queue.new())
      assert actual_graph == expected_graph
    end
  end

  describe "in_e/2" do
    test "adds an inE function to the queue" do
      actual_graph = g() |> in_e("foo")
      expected_graph = Queue.in({"inE", ["foo"]}, Queue.new())
      assert actual_graph == expected_graph
    end
  end

  describe "in_e/1" do
    test "adds an inE function to the queue" do
      actual_graph = g() |> in_e()
      expected_graph = Queue.in({"inE", []}, Queue.new())
      assert actual_graph == expected_graph
    end
  end

  describe "in_v/1" do
    test "adds an inV function to the queue" do
      actual_graph = g() |> in_v()
      expected_graph = Queue.in({"inV", []}, Queue.new())
      assert actual_graph == expected_graph
    end
  end

  describe "out_v/1" do
    test "adds an outV function to the queue" do
      actual_graph = g() |> out_v()
      expected_graph = Queue.in({"outV", []}, Queue.new())
      assert actual_graph == expected_graph
    end
  end

  describe "both/1" do
    test "adds a both function to the queue" do
      actual_graph = g() |> both()
      expected_graph = Queue.in({"both", []}, Queue.new())
      assert actual_graph == expected_graph
    end
  end

  describe "both_e/1" do
    test "adds a bothE function to the queue" do
      actual_graph = g() |> both_e()
      expected_graph = Queue.in({"bothE", []}, Queue.new())
      assert actual_graph == expected_graph
    end
  end

  describe "both_v/1" do
    test "adds a bothV function to the queue" do
      actual_graph = g() |> both_v()
      expected_graph = Queue.in({"bothV", []}, Queue.new())
      assert actual_graph == expected_graph
    end
  end

  describe "dedup/1" do
    test "adds an dedup function to the queue" do
      actual_graph = g() |> dedup()
      expected_graph = Queue.in({"dedup", []}, Queue.new())
      assert actual_graph == expected_graph
    end
  end

  describe "to/2" do
    test "adds a to function to the queue" do
      actual_graph = g() |> to(1)
      expected_graph = Queue.in({"to", [1]}, Queue.new())
      assert actual_graph == expected_graph
    end
  end

  describe "has_next/1" do
    test "adds a hasNext function to the queue" do
      actual_graph = g() |> has_next()
      expected_graph = Queue.in({"hasNext", []}, Queue.new())
      assert actual_graph == expected_graph
    end
  end

  describe "next/1" do
    test "adds a next function to the queue" do
      actual_graph = g() |> next()
      expected_graph = Queue.in({"next", []}, Queue.new())
      assert actual_graph == expected_graph
    end
  end

  describe "next/2" do
    test "adds a next function to the queue" do
      actual_graph = g() |> next(2)
      expected_graph = Queue.in({"next", [2]}, Queue.new())
      assert actual_graph == expected_graph
    end
  end

  describe "try_next/1" do
    test "adds a tryNext function to the queue" do
      actual_graph = g() |> try_next()
      expected_graph = Queue.in({"tryNext", []}, Queue.new())
      assert actual_graph == expected_graph
    end
  end

  describe "to_list/1" do
    test "adds a toList function to the queue" do
      actual_graph = g() |> to_list()
      expected_graph = Queue.in({"toList", []}, Queue.new())
      assert actual_graph == expected_graph
    end
  end

  describe "to_set/1" do
    test "adds a toSet function to the queue" do
      actual_graph = g() |> to_set()
      expected_graph = Queue.in({"toSet", []}, Queue.new())
      assert actual_graph == expected_graph
    end
  end

  describe "to_bulk_set/1" do
    test "adds a toBulkSet function to the queue" do
      actual_graph = g() |> to_bulk_set()
      expected_graph = Queue.in({"toBulkSet", []}, Queue.new())
      assert actual_graph == expected_graph
    end
  end

  describe "drop/1" do
    test "adds a drop function to the queue" do
      actual_graph = g() |> drop()
      expected_graph = Queue.in({"drop", []}, Queue.new())
      assert actual_graph == expected_graph
    end
  end

  describe "iterate/1" do
    test "adds a iterate function to the queue" do
      actual_graph = g() |> iterate()
      expected_graph = Queue.in({"iterate", []}, Queue.new())
      assert actual_graph == expected_graph
    end
  end

<<<<<<< HEAD
  describe "id/1" do
    test "adds a id function to the queue" do
      actual_graph = g() |> id()
      expected_graph = Queue.in({"id", []}, Queue.new())
=======
  describe "identity/1" do
    test "adds a identity function to the queue" do
      actual_graph = g() |> identity()
      expected_graph = Queue.in({"identity", []}, Queue.new())
>>>>>>> eab592d3
      assert actual_graph == expected_graph
    end
  end

  describe "encode/1" do
    test "compiles queue into a query" do
      graph =
        g() |> v() |> has_label("Intent") |> has("name", "request.group") |> out("sedan")
        |> values("name")

      expected_query =
        "g.V().hasLabel('Intent').has('name', 'request.group').out('sedan').values('name')"

      actual_query = encode(graph)
      assert actual_query == expected_query
    end

    test "compiles query with a vertex id correctly" do
      graph = g() |> v(1)
      expected_query = "g.V(1)"

      actual_query = encode(graph)
      assert actual_query == expected_query
    end

    test "compiles query with a vertex" do
      graph = g() |> v(1) |> add_e("foo") |> to(v(2))
      expected_query = "g.V(1).addE('foo').to(V(2))"

      actual_query = encode(graph)
      assert actual_query == expected_query
    end

    test "escape the query correctly with an apostrophe" do
      graph = g() |> v(1) |> add_e("foo' with apostrophe") |> to(v(2))
      expected_query = "g.V(1).addE('foo\\' with apostrophe').to(V(2))"

      actual_query = encode(graph)
      assert actual_query == expected_query

      graph = g() |> v(1) |> add_e("o' with apostrophe") |> to(v(2))
      expected_query = "g.V(1).addE('o\\' with apostrophe').to(V(2))"

      actual_query = encode(graph)
      assert actual_query == expected_query

      graph = g() |> v(1) |> add_e("' with apostrophe") |> to(v(2))
      expected_query = "g.V(1).addE('\\' with apostrophe').to(V(2))"

      actual_query = encode(graph)
      assert actual_query == expected_query

      graph = g() |> v(1) |> add_e("foo\\\\' with apostrophe") |> to(v(2))
      expected_query = "g.V(1).addE('foo\\\\\\' with apostrophe').to(V(2))"

      actual_query = encode(graph)
      assert actual_query == expected_query

      graph = g() |> v(1) |> add_e("foo\\\\\\\\' with apostrophe") |> to(v(2))
      expected_query = "g.V(1).addE('foo\\\\\\\\\\' with apostrophe').to(V(2))"

      actual_query = encode(graph)
      assert actual_query == expected_query
    end

    test "do no escape already escaped apostrophe" do
      graph = g() |> v(1) |> add_e("foo\\' with apostrophe") |> to(v(2))
      expected_query = "g.V(1).addE('foo\\' with apostrophe').to(V(2))"

      actual_query = encode(graph)
      assert actual_query == expected_query

      graph = g() |> v(1) |> add_e("\\' with apostrophe") |> to(v(2))
      expected_query = "g.V(1).addE('\\' with apostrophe').to(V(2))"

      actual_query = encode(graph)
      assert actual_query == expected_query

      graph = g() |> v(1) |> add_e("\\\\' with apostrophe") |> to(v(2))
      expected_query = "g.V(1).addE('\\\\\\' with apostrophe').to(V(2))"

      actual_query = encode(graph)
      assert actual_query == expected_query
    end

    test "compiles queue with nil value" do
      graph =
        g() |> v() |> has("name", nil)

      expected_query =
        "g.V().has('name', none)"

      actual_query = encode(graph)
      assert actual_query == expected_query
    end
  end

  describe "e/1" do
    test "adds an E function to the queue" do
      actual_graph = g() |> e()
      expected_graph = Queue.in({"E", []}, Queue.new())
      assert actual_graph == expected_graph
    end
  end

  describe "e/2 with number" do
    test "adds an E function to the queue which accepts a numeric id" do
      actual_graph = g() |> e(1)
      expected_graph = Queue.in({"E", [1]}, Queue.new())
      assert actual_graph == expected_graph
    end
  end

  describe "e/2 with string" do
    test "adds an E function to the queue which accepts a string id" do
      actual_graph = g() |> e("string-id")
      expected_graph = Queue.in({"E", ["string-id"]}, Queue.new())
      assert actual_graph == expected_graph
    end
  end

  describe "e/2 with edge with numeric id" do
    test "adds an E function to the queue which accepts a string id" do
      edge = %Edge{
        id: 123,
        label: "someEdge",
        in_vertex: %Vertex{id: 345, label: "inVert"},
        out_vertex: %Vertex{id: 678, label: "outVert"},
        properties: %{}
      }
      actual_graph = g() |> e(edge)
      expected_graph = Queue.in({"E", [123]}, Queue.new())
      assert actual_graph == expected_graph
    end
  end

  describe "e/2 with edge with string id" do
    test "adds an E function to the queue which accepts a string id" do
      edge = %Edge{
        id: "edge-id",
        label: "someEdge",
        in_vertex: %Vertex{id: "in-v-id", label: "inVert"},
        out_vertex: %Vertex{id: "out-v-id", label: "outVert"},
        properties: %{}
      }
      actual_graph = g() |> e(edge)
      expected_graph = Queue.in({"E", ["edge-id"]}, Queue.new())
      assert actual_graph == expected_graph
    end
  end
end<|MERGE_RESOLUTION|>--- conflicted
+++ resolved
@@ -389,17 +389,18 @@
     end
   end
 
-<<<<<<< HEAD
   describe "id/1" do
     test "adds a id function to the queue" do
       actual_graph = g() |> id()
       expected_graph = Queue.in({"id", []}, Queue.new())
-=======
+      assert actual_graph == expected_graph
+    end
+  end
+
   describe "identity/1" do
     test "adds a identity function to the queue" do
       actual_graph = g() |> identity()
       expected_graph = Queue.in({"identity", []}, Queue.new())
->>>>>>> eab592d3
       assert actual_graph == expected_graph
     end
   end
