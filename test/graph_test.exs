--- conflicted
+++ resolved
@@ -51,57 +51,30 @@
     end
   end
 
-<<<<<<< HEAD
-  describe "add_namespace/1" do
-    test "adds a property function with the default namespace value to the queue" do
-      actual_graph = g() |> Graph.add_namespace()
-      expected_graph = Queue.in({"property", ["namespace", "gremlex"]}, Queue.new())
-=======
   describe "properties/2" do
     test "adds a properties function to the queue" do
       actual_graph = g() |> Graph.properties("foo")
       expected_graph = Queue.in({"properties", ["foo"]}, Queue.new())
->>>>>>> 9e807299
-      assert actual_graph == expected_graph
-    end
-  end
-
-<<<<<<< HEAD
-  describe "add_namespace/2" do
-    test "adds a property function namespace value to the queue" do
-      actual_graph = g() |> Graph.add_namespace("bar")
-      expected_graph = Queue.in({"property", ["namespace", "bar"]}, Queue.new())
-=======
+      assert actual_graph == expected_graph
+    end
+  end
+
   describe "properties/1" do
     test "adds a properties function to the queue" do
       actual_graph = g() |> Graph.properties()
       expected_graph = Queue.in({"properties", []}, Queue.new())
->>>>>>> 9e807299
-      assert actual_graph == expected_graph
-    end
-  end
-
-<<<<<<< HEAD
-  describe "has_namespace/1" do
-    test "adds a has function to the queue with the default namespace" do
-      actual_graph = g() |> Graph.has_namespace()
-      expected_graph = Queue.in({"has", ["namespace", "gremlex"]}, Queue.new())
-=======
+      assert actual_graph == expected_graph
+    end
+  end
+
   describe "value_map/1" do
     test "adds a valueMap function to the queue" do
       actual_graph = g() |> Graph.value_map()
       expected_graph = Queue.in({"valueMap", []}, Queue.new())
->>>>>>> 9e807299
-      assert actual_graph == expected_graph
-    end
-  end
-
-<<<<<<< HEAD
-  describe "has_namespace/2" do
-    test "has a property function to the queue with the namespace" do
-      actual_graph = g() |> Graph.has_namespace("bar")
-      expected_graph = Queue.in({"has", ["namespace", "bar"]}, Queue.new())
-=======
+      assert actual_graph == expected_graph
+    end
+  end
+
   describe "value_map/2 when value is string" do
     test "adds a valueMap function to the queue" do
       actual_graph = g() |> Graph.value_map("foo")
@@ -114,7 +87,6 @@
     test "adds a valueMap function to the queue" do
       actual_graph = g() |> Graph.value_map(["foo", "bar"])
       expected_graph = Queue.in({"valueMap", ["foo", "bar"]}, Queue.new())
->>>>>>> 9e807299
       assert actual_graph == expected_graph
     end
   end
