defmodule Gremlex.GraphTests do
  import Gremlex.Graph
  alias Gremlex.{Vertex, Edge, Graph}
  use ExUnit.Case
  use ExUnitProperties
  alias :queue, as: Queue

  describe "g/0" do
    test "returns a new queue" do
      assert g() == Queue.new()
    end
  end

  describe "anonymous/0" do
    test "adds __ function to the queue" do
      actual_graph = anonymous()
      expected_graph = Queue.in({"__", []}, Queue.new())
      assert actual_graph == expected_graph
    end
  end

  describe "add_v/1" do
    test "adds an addVertex function to the queue" do
      actual_graph = g() |> add_v(1)
      expected_graph = Queue.in({"addV", [1]}, Queue.new())
      assert actual_graph == expected_graph
    end
  end

  describe "add_e/1" do
    test "adds an addE step to the queue" do
      actual_graph = g() |> add_e("foo")
      expected_graph = Queue.in({"addE", ["foo"]}, Queue.new())
      assert actual_graph == expected_graph
    end
  end

  describe "aggregate/2" do
    test "adds an aggregate function to the queue" do
      actual_graph = g() |> Graph.aggregate("foo")
      expected_graph = Queue.in({"aggregate", ["foo"]}, Queue.new())
      assert actual_graph == expected_graph
    end
  end

  describe "coin/2" do
    test "adds a coin function to the queue" do
      actual_graph = g() |> Graph.coin(1.0)
      expected_graph = Queue.in({"coin", [1.0]}, Queue.new())
      assert actual_graph == expected_graph
    end
  end

  describe "has_label/1" do
    test "adds a hasLabel function to the queue" do
      actual_graph = g() |> has_label("foo")
      expected_graph = Queue.in({"hasLabel", ["foo"]}, Queue.new())
      assert actual_graph == expected_graph
    end
  end

  describe "has/3" do
    test "adds a has function to the queue" do
      actual_graph = g() |> has("foo", "bar")
      expected_graph = Queue.in({"has", ["foo", "bar"]}, Queue.new())
      assert actual_graph == expected_graph
    end
  end

  describe "has_namespace/1" do
    test "adds a has function with namespace to the queue" do
      actual_graph = g() |> has_namespace()
      expected_graph = Queue.in({"has", ["namespace", "gremlex"]}, Queue.new())
      assert actual_graph == expected_graph
    end
  end

  describe "has_namespace/2" do
    test "adds a has function with namespace to the queue" do
      actual_graph = g() |> has_namespace("bar")
      expected_graph = Queue.in({"has", ["namespace", "bar"]}, Queue.new())
      assert actual_graph == expected_graph
    end
  end

  describe "add_namespace/1" do
    test "adds a property function with namespace to the queue" do
      actual_graph = g() |> add_namespace()
      expected_graph = Queue.in({"property", ["namespace", "gremlex"]}, Queue.new())
      assert actual_graph == expected_graph
    end
  end

  describe "add_namespace/2" do
    test "adds a property function with namespace to the queue" do
      actual_graph = g() |> add_namespace("bar")
      expected_graph = Queue.in({"property", ["namespace", "bar"]}, Queue.new())
      assert actual_graph == expected_graph
    end
  end

  describe "property/2" do
    test "adds a property function to the queue" do
      actual_graph = g() |> Graph.property("foo")
      expected_graph = Queue.in({"property", ["foo"]}, Queue.new())
      assert actual_graph == expected_graph
    end
  end

  describe "property/3" do
    test "adds a property function to the queue" do
      actual_graph = g() |> Graph.property("foo", "bar")
      expected_graph = Queue.in({"property", ["foo", "bar"]}, Queue.new())
      assert actual_graph == expected_graph
    end
  end

  describe "property/4" do
    test "adds a property function to the queue as single" do
      actual_graph = g() |> Graph.property(:single, "foo", "bar")
      expected_graph = Queue.in({"property", [:single, "foo", "bar"]}, Queue.new())
      assert actual_graph == expected_graph
    end

    test "adds a property function to the queue as list" do
      actual_graph = g() |> Graph.property(:list, "foo", "bar")
      expected_graph = Queue.in({"property", [:list, "foo", "bar"]}, Queue.new())
      assert actual_graph == expected_graph
    end

    test "adds a property function to the queue as set" do
      actual_graph = g() |> Graph.property(:set, "foo", "bar")
      expected_graph = Queue.in({"property", [:set, "foo", "bar"]}, Queue.new())
      assert actual_graph == expected_graph
    end
  end

  describe "properties/2" do
    test "adds a properties function to the queue" do
      actual_graph = g() |> Graph.properties("foo")
      expected_graph = Queue.in({"properties", ["foo"]}, Queue.new())
      assert actual_graph == expected_graph
    end
  end

  describe "properties/1" do
    test "adds a properties function to the queue" do
      actual_graph = g() |> Graph.properties()
      expected_graph = Queue.in({"properties", []}, Queue.new())
      assert actual_graph == expected_graph
    end
  end

  describe "store/2" do
    test "adds a store function to the queue" do
      actual_graph = g() |> Graph.store("foo")
      expected_graph = Queue.in({"store", ["foo"]}, Queue.new())
      assert actual_graph == expected_graph
    end
  end

  describe "value_map/1" do
    test "adds a valueMap function to the queue" do
      actual_graph = g() |> Graph.value_map()
      expected_graph = Queue.in({"valueMap", []}, Queue.new())
      assert actual_graph == expected_graph
    end

    test "adds a valueMap function to the queue with list of properties" do
      actual_graph = g() |> Graph.value_map(["foo", "bar"])
      expected_graph = Queue.in({"valueMap", ["foo", "bar"]}, Queue.new())
      assert actual_graph == expected_graph
    end
  end

  describe "value_map/2 when value is string" do
    test "adds a valueMap function to the queue" do
      actual_graph = g() |> Graph.value_map("foo")
      expected_graph = Queue.in({"valueMap", ["foo"]}, Queue.new())
      assert actual_graph == expected_graph
    end
  end

  describe "value_map/2 when value is a list" do
    test "adds a valueMap function to the queue" do
      actual_graph = g() |> Graph.value_map(["foo", "bar"])
      expected_graph = Queue.in({"valueMap", ["foo", "bar"]}, Queue.new())
      assert actual_graph == expected_graph
    end
  end

  describe "values/2" do
    test "adds a value function the queue" do
      actual_graph = g() |> values("foo")
      expected_graph = Queue.in({"values", ["foo"]}, Queue.new())
      assert actual_graph == expected_graph
    end
  end

  describe "v/1" do
    test "adds a V function to the queue" do
      actual_graph = g() |> v()
      expected_graph = Queue.in({"V", []}, Queue.new())
      assert actual_graph == expected_graph
    end

    test "creates a vertex when the id is a number" do
      check all n <- integer() do
        actual_graph = v(n)
        expected_graph = %Vertex{id: n, label: ""}
        assert actual_graph == expected_graph
      end
    end
  end

  describe "v/2" do
    test "adds a V function for an id to the queue" do
      actual_graph = g() |> v(1)
      expected_graph = Queue.in({"V", [1]}, Queue.new())
      assert actual_graph == expected_graph
    end

    test "adds a V function when given a vertex to the queue" do
      actual_graph = g() |> v(%Vertex{id: 1, label: "foo"})
      expected_graph = Queue.in({"V", [1]}, Queue.new())
      assert actual_graph == expected_graph
    end
  end

  describe "out_e/1" do
    test "adds an outE function to the queue" do
      actual_graph = g() |> out_e()
      expected_graph = Queue.in({"outE", []}, Queue.new())
      assert actual_graph == expected_graph
    end
  end

  describe "out_e/2" do
    test "adds an outE function to the queue" do
      actual_graph = g() |> out_e("foo")
      expected_graph = Queue.in({"outE", ["foo"]}, Queue.new())
      assert actual_graph == expected_graph
    end

    test "adds an outE function to the queue with list of edges" do
      actual_graph = g() |> out_e(["foo", "bar"])
      expected_graph = Queue.in({"outE", ["foo", "bar"]}, Queue.new())
      assert actual_graph == expected_graph
    end
  end

  describe "out/2" do
    test "adds an out function with an edge to the queue" do
      actual_graph = g() |> out("foo")
      expected_graph = Queue.in({"out", ["foo"]}, Queue.new())
      assert actual_graph == expected_graph
    end
  end

  describe "out/1" do
    test "adds an out function to the queue" do
      actual_graph = g() |> out()
      expected_graph = Queue.in({"out", []}, Queue.new())
      assert actual_graph == expected_graph
    end
  end

  describe "in_/2" do
    test "adds an in function with an edge to the queue" do
      actual_graph = g() |> in_("foo")
      expected_graph = Queue.in({"in", ["foo"]}, Queue.new())
      assert actual_graph == expected_graph
    end
  end

  describe "in_/1" do
    test "adds an in function to the queue" do
      actual_graph = g() |> in_()
      expected_graph = Queue.in({"in", []}, Queue.new())
      assert actual_graph == expected_graph
    end
  end

  describe "or_/1" do
    test "adds an or function to the queue" do
      actual_graph = g() |> or_()
      expected_graph = Queue.in({"or", []}, Queue.new())
      assert actual_graph == expected_graph
    end
  end

  describe "and_/1" do
    test "adds an and function to the queue" do
      actual_graph = g() |> and_()
      expected_graph = Queue.in({"and", []}, Queue.new())
      assert actual_graph == expected_graph
    end
  end

  describe "in_e/1" do
    test "adds an inE function to the queue" do
      actual_graph = g() |> in_e()
      expected_graph = Queue.in({"inE", []}, Queue.new())
      assert actual_graph == expected_graph
    end
  end

  describe "in_e/2" do
    test "adds an inE function to the queue" do
      actual_graph = g() |> in_e("foo")
      expected_graph = Queue.in({"inE", ["foo"]}, Queue.new())
      assert actual_graph == expected_graph
    end

    test "adds an inE function to the queue with list of edges" do
      actual_graph = g() |> in_e(["foo", "bar"])
      expected_graph = Queue.in({"inE", ["foo", "bar"]}, Queue.new())
      assert actual_graph == expected_graph
    end
  end

  describe "in_v/1" do
    test "adds an inV function to the queue" do
      actual_graph = g() |> in_v()
      expected_graph = Queue.in({"inV", []}, Queue.new())
      assert actual_graph == expected_graph
    end
  end

  describe "out_v/1" do
    test "adds an outV function to the queue" do
      actual_graph = g() |> out_v()
      expected_graph = Queue.in({"outV", []}, Queue.new())
      assert actual_graph == expected_graph
    end
  end

  describe "both/1" do
    test "adds a both function to the queue" do
      actual_graph = g() |> both()
      expected_graph = Queue.in({"both", []}, Queue.new())
      assert actual_graph == expected_graph
    end
  end

  describe "both/2" do
    test "adds a both function to the queue" do
      actual_graph = g() |> both("foo")
      expected_graph = Queue.in({"both", ["foo"]}, Queue.new())
      assert actual_graph == expected_graph
    end

    test "adds a both function to the queue with provided list" do
      actual_graph = g() |> both(["foo", "bar"])
      expected_graph = Queue.in({"both", ["foo", "bar"]}, Queue.new())
      assert actual_graph == expected_graph
    end
  end

  describe "both_e/1" do
    test "adds a bothE function to the queue" do
      actual_graph = g() |> both_e()
      expected_graph = Queue.in({"bothE", []}, Queue.new())
      assert actual_graph == expected_graph
    end
  end

  describe "both_e/2" do
    test "adds a bothE function to the queue with provided list" do
      actual_graph = g() |> both_e(["foo", "bar"])
      expected_graph = Queue.in({"bothE", ["foo", "bar"]}, Queue.new())
      assert actual_graph == expected_graph
    end

    test "adds a bothE function to the queue" do
      actual_graph = g() |> both_e("foo")
      expected_graph = Queue.in({"bothE", ["foo"]}, Queue.new())
      assert actual_graph == expected_graph
    end
  end

  describe "both_v/1" do
    test "adds a bothV function to the queue" do
      actual_graph = g() |> both_v()
      expected_graph = Queue.in({"bothV", []}, Queue.new())
      assert actual_graph == expected_graph
    end
  end

  describe "dedup/1" do
    test "adds an dedup function to the queue" do
      actual_graph = g() |> dedup()
      expected_graph = Queue.in({"dedup", []}, Queue.new())
      assert actual_graph == expected_graph
    end
  end

  describe "to/2" do
    test "adds a to function to the queue" do
      actual_graph = g() |> to(1)
      expected_graph = Queue.in({"to", [1]}, Queue.new())
      assert actual_graph == expected_graph
    end
  end

  describe "has_next/1" do
    test "adds a hasNext function to the queue" do
      actual_graph = g() |> has_next()
      expected_graph = Queue.in({"hasNext", []}, Queue.new())
      assert actual_graph == expected_graph
    end
  end

  describe "next/1" do
    test "adds a next function to the queue" do
      actual_graph = g() |> next()
      expected_graph = Queue.in({"next", []}, Queue.new())
      assert actual_graph == expected_graph
    end
  end

  describe "next/2" do
    test "adds a next function to the queue" do
      actual_graph = g() |> next(2)
      expected_graph = Queue.in({"next", [2]}, Queue.new())
      assert actual_graph == expected_graph
    end
  end

  describe "try_next/1" do
    test "adds a tryNext function to the queue" do
      actual_graph = g() |> try_next()
      expected_graph = Queue.in({"tryNext", []}, Queue.new())
      assert actual_graph == expected_graph
    end
  end

  describe "to_list/1" do
    test "adds a toList function to the queue" do
      actual_graph = g() |> to_list()
      expected_graph = Queue.in({"toList", []}, Queue.new())
      assert actual_graph == expected_graph
    end
  end

  describe "to_set/1" do
    test "adds a toSet function to the queue" do
      actual_graph = g() |> to_set()
      expected_graph = Queue.in({"toSet", []}, Queue.new())
      assert actual_graph == expected_graph
    end
  end

  describe "to_bulk_set/1" do
    test "adds a toBulkSet function to the queue" do
      actual_graph = g() |> to_bulk_set()
      expected_graph = Queue.in({"toBulkSet", []}, Queue.new())
      assert actual_graph == expected_graph
    end
  end

  describe "drop/1" do
    test "adds a drop function to the queue" do
      actual_graph = g() |> drop()
      expected_graph = Queue.in({"drop", []}, Queue.new())
      assert actual_graph == expected_graph
    end
  end

  describe "iterate/1" do
    test "adds a iterate function to the queue" do
      actual_graph = g() |> iterate()
      expected_graph = Queue.in({"iterate", []}, Queue.new())
      assert actual_graph == expected_graph
    end
  end

  describe "identity/1" do
    test "adds a identity function to the queue" do
      actual_graph = g() |> identity()
      expected_graph = Queue.in({"identity", []}, Queue.new())
      assert actual_graph == expected_graph
    end
  end

  describe "id/1" do
    test "adds a id function to the queue" do
      actual_graph = g() |> id()
      expected_graph = Queue.in({"id", []}, Queue.new())
      assert actual_graph == expected_graph
    end
  end

<<<<<<< HEAD
  describe "group/1" do
    test "adds a group function to the queue" do
      actual_graph = g() |> group()
      expected_graph = Queue.in({"group", []}, Queue.new())
=======
  describe "constant/2" do
    test "adds a constant function to the queue" do
      actual_graph = g() |> Graph.constant("foo")
      expected_graph = Queue.in({"constant", ["foo"]}, Queue.new())
      assert actual_graph == expected_graph
    end
  end

  describe "group_count/1" do
    test "adds a groupCount function to the queue" do
      actual_graph = g() |> group_count()
      expected_graph = Queue.in({"groupCount", []}, Queue.new())
      assert actual_graph == expected_graph
    end
  end

  describe "group_count/2" do
    test "adds a groupCount function to the queue" do
      actual_graph = g() |> group_count("foo")
      expected_graph = Queue.in({"groupCount", ["foo"]}, Queue.new())
>>>>>>> 210ddbfb
      assert actual_graph == expected_graph
    end
  end

  describe "encode/1" do
    test "compiles queue into a query" do
      graph =
        g() |> v() |> has_label("Intent") |> has("name", "request.group") |> out("sedan")
        |> values("name")

      expected_query =
        "g.V().hasLabel('Intent').has('name', 'request.group').out('sedan').values('name')"

      actual_query = encode(graph)
      assert actual_query == expected_query
    end

    test "compiles query with a vertex id correctly" do
      graph = g() |> v(1)
      expected_query = "g.V(1)"

      actual_query = encode(graph)
      assert actual_query == expected_query
    end

    test "compiles query with a vertex" do
      graph = g() |> v(1) |> add_e("foo") |> to(v(2))
      expected_query = "g.V(1).addE('foo').to(V(2))"

      actual_query = encode(graph)
      assert actual_query == expected_query
    end

    test "escape the query correctly with an apostrophe" do
      graph = g() |> v(1) |> add_e("foo' with apostrophe") |> to(v(2))
      expected_query = "g.V(1).addE('foo\\' with apostrophe').to(V(2))"

      actual_query = encode(graph)
      assert actual_query == expected_query

      graph = g() |> v(1) |> add_e("o' with apostrophe") |> to(v(2))
      expected_query = "g.V(1).addE('o\\' with apostrophe').to(V(2))"

      actual_query = encode(graph)
      assert actual_query == expected_query

      graph = g() |> v(1) |> add_e("' with apostrophe") |> to(v(2))
      expected_query = "g.V(1).addE('\\' with apostrophe').to(V(2))"

      actual_query = encode(graph)
      assert actual_query == expected_query

      graph = g() |> v(1) |> add_e("foo\\\\' with apostrophe") |> to(v(2))
      expected_query = "g.V(1).addE('foo\\\\\\' with apostrophe').to(V(2))"

      actual_query = encode(graph)
      assert actual_query == expected_query

      graph = g() |> v(1) |> add_e("foo\\\\\\\\' with apostrophe") |> to(v(2))
      expected_query = "g.V(1).addE('foo\\\\\\\\\\' with apostrophe').to(V(2))"

      actual_query = encode(graph)
      assert actual_query == expected_query
    end

    test "do no escape already escaped apostrophe" do
      graph = g() |> v(1) |> add_e("foo\\' with apostrophe") |> to(v(2))
      expected_query = "g.V(1).addE('foo\\' with apostrophe').to(V(2))"

      actual_query = encode(graph)
      assert actual_query == expected_query

      graph = g() |> v(1) |> add_e("\\' with apostrophe") |> to(v(2))
      expected_query = "g.V(1).addE('\\' with apostrophe').to(V(2))"

      actual_query = encode(graph)
      assert actual_query == expected_query

      graph = g() |> v(1) |> add_e("\\\\' with apostrophe") |> to(v(2))
      expected_query = "g.V(1).addE('\\\\\\' with apostrophe').to(V(2))"

      actual_query = encode(graph)
      assert actual_query == expected_query
    end

    test "compiles queue with nil value" do
      graph =
        g() |> v() |> has("name", nil)

      expected_query =
        "g.V().has('name', none)"

      actual_query = encode(graph)
      assert actual_query == expected_query
    end

    test "add functions as arguments without prepending g. unless it is function v()" do
      graph = g() |>
        v("1") |>
        has_label("foo") |>
        fold() |>
        coalesce([g() |> unfold(), g() |> v("2")])

      expected_query =
        "g.V('1').hasLabel('foo').fold().coalesce(unfold(), g.V('2'))"

      actual_query = encode(graph)
      assert actual_query == expected_query
    end

    test "deeply nested traversals" do
      graph = g()
      |> v("1")
      |> repeat(g() |> both_e() |> as("e") |> both_v() |> simple_path())
      |> until(g() |> has_label("foo") |> or_() |> loops() |> is(g() |> eq(2)))
      |> where(anonymous() |> not_(g() |> in_e("bar")))
      |> as("b")
      |> select(["e", "b"])

      expected_query =
        "g.V('1').repeat(bothE().as('e').bothV().simplePath()).until(hasLabel('foo').or().loops().is(eq(2))).where(__.not(inE('bar'))).as('b').select('e', 'b')"

      actual_query = encode(graph)
      assert actual_query == expected_query
    end
  end

  describe "e/1" do
    test "adds an E function to the queue" do
      actual_graph = g() |> e()
      expected_graph = Queue.in({"E", []}, Queue.new())
      assert actual_graph == expected_graph
    end
  end

  describe "e/2 with number" do
    test "adds an E function to the queue which accepts a numeric id" do
      actual_graph = g() |> e(1)
      expected_graph = Queue.in({"E", [1]}, Queue.new())
      assert actual_graph == expected_graph
    end
  end

  describe "e/2 with string" do
    test "adds an E function to the queue which accepts a string id" do
      actual_graph = g() |> e("string-id")
      expected_graph = Queue.in({"E", ["string-id"]}, Queue.new())
      assert actual_graph == expected_graph
    end
  end

  describe "e/2 with edge with numeric id" do
    test "adds an E function to the queue which accepts a string id" do
      edge = %Edge{
        id: 123,
        label: "someEdge",
        in_vertex: %Vertex{id: 345, label: "inVert"},
        out_vertex: %Vertex{id: 678, label: "outVert"},
        properties: %{}
      }
      actual_graph = g() |> e(edge)
      expected_graph = Queue.in({"E", [123]}, Queue.new())
      assert actual_graph == expected_graph
    end
  end

  describe "e/2 with edge with string id" do
    test "adds an E function to the queue which accepts a string id" do
      edge = %Edge{
        id: "edge-id",
        label: "someEdge",
        in_vertex: %Vertex{id: "in-v-id", label: "inVert"},
        out_vertex: %Vertex{id: "out-v-id", label: "outVert"},
        properties: %{}
      }
      actual_graph = g() |> e(edge)
      expected_graph = Queue.in({"E", ["edge-id"]}, Queue.new())
      assert actual_graph == expected_graph
    end
  end

  describe "coalesce/2" do
    test "adds a coalesce function to the queue" do
      actual_graph = g() |> coalesce(["foo", "bar"])
      expected_graph = Queue.in({"coalesce", ["foo", "bar"]}, Queue.new())
      assert actual_graph == expected_graph
    end
  end

  describe "fold/1" do
    test "adds a fold function to the queue" do
      actual_graph = g() |> fold()
      expected_graph = Queue.in({"fold", []}, Queue.new())
      assert actual_graph == expected_graph
    end
  end

  describe "fold/2" do
    test "adds a fold function to the queue" do
      actual_graph = g() |> fold("foo")
      expected_graph = Queue.in({"fold", ["foo"]}, Queue.new())
      assert actual_graph == expected_graph
    end
  end

  describe "unfold/1" do
    test "adds a unfold function to the queue" do
      actual_graph = g() |> unfold()
      expected_graph = Queue.in({"unfold", []}, Queue.new())
      assert actual_graph == expected_graph
    end
  end

  describe "unfold/2" do
    test "adds a unfold function to the queue" do
      actual_graph = g() |> unfold("foo")
      expected_graph = Queue.in({"unfold", ["foo"]}, Queue.new())
      assert actual_graph == expected_graph
    end
  end

  describe "as/2" do
    test "adds an as function to the queue" do
      actual_graph = g() |> as("foo")
      expected_graph = Queue.in({"as", ["foo"]}, Queue.new())
      assert actual_graph == expected_graph
    end
  end

  describe "select/2" do
    test "adds a select function to the queue" do
      actual_graph = g() |> select("foo")
      expected_graph = Queue.in({"select", ["foo"]}, Queue.new())
      assert actual_graph == expected_graph
    end
  end

  describe "by/2" do
    test "adds a by function to the queue" do
      actual_graph = g() |> by("foo")
      expected_graph = Queue.in({"by", ["foo"]}, Queue.new())
      assert actual_graph == expected_graph
    end
  end

  describe "path/1" do
    test "adds a path function to the queue" do
      actual_graph = g() |> path()
      expected_graph = Queue.in({"path", []}, Queue.new())
      assert actual_graph == expected_graph
    end
  end

  describe "simple_path/1" do
    test "adds a simplePath function to the queue" do
      actual_graph = g() |> simple_path()
      expected_graph = Queue.in({"simplePath", []}, Queue.new())
      assert actual_graph == expected_graph
    end
  end

  describe "from/2" do
    test "adds a from function to the queue" do
      actual_graph = g() |> from("foo")
      expected_graph = Queue.in({"from", ["foo"]}, Queue.new())
      assert actual_graph == expected_graph
    end
  end

  describe "repeat/2" do
    test "adds a repeat function to the queue" do
      actual_graph = g() |> repeat("foo")
      expected_graph = Queue.in({"repeat", ["foo"]}, Queue.new())
      assert actual_graph == expected_graph
    end
  end

  describe "until/2" do
    test "adds a until function to the queue" do
      actual_graph = g() |> until("foo")
      expected_graph = Queue.in({"until", ["foo"]}, Queue.new())
      assert actual_graph == expected_graph
    end
  end

  describe "loops/1" do
    test "adds a loops function to the queue" do
      actual_graph = g() |> loops()
      expected_graph = Queue.in({"loops", []}, Queue.new())
      assert actual_graph == expected_graph
    end
  end

  describe "is/2" do
    test "adds a is function to the queue" do
      actual_graph = g() |> is("foo")
      expected_graph = Queue.in({"is", ["foo"]}, Queue.new())
      assert actual_graph == expected_graph
    end
  end

  describe "eq/2" do
    test "adds a eq function to the queue" do
      actual_graph = g() |> eq(1)
      expected_graph = Queue.in({"eq", [1]}, Queue.new())
      assert actual_graph == expected_graph
    end
  end

  describe "where/2" do
    test "adds a where function to the queue" do
      actual_graph = g() |> where("foo")
      expected_graph = Queue.in({"where", ["foo"]}, Queue.new())
      assert actual_graph == expected_graph
    end
  end

  describe "not_/2" do
    test "adds a not function to the queue" do
      actual_graph = g() |> not_("foo")
      expected_graph = Queue.in({"not", ["foo"]}, Queue.new())
      assert actual_graph == expected_graph
    end
  end
end<|MERGE_RESOLUTION|>--- conflicted
+++ resolved
@@ -491,12 +491,14 @@
     end
   end
 
-<<<<<<< HEAD
   describe "group/1" do
     test "adds a group function to the queue" do
       actual_graph = g() |> group()
       expected_graph = Queue.in({"group", []}, Queue.new())
-=======
+      assert actual_graph == expected_graph
+    end
+  end
+
   describe "constant/2" do
     test "adds a constant function to the queue" do
       actual_graph = g() |> Graph.constant("foo")
@@ -517,7 +519,6 @@
     test "adds a groupCount function to the queue" do
       actual_graph = g() |> group_count("foo")
       expected_graph = Queue.in({"groupCount", ["foo"]}, Queue.new())
->>>>>>> 210ddbfb
       assert actual_graph == expected_graph
     end
   end
