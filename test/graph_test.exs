defmodule Gremlex.GraphTests do
  import Gremlex.Graph
  alias Gremlex.{Vertex, Edge, Graph}
  use ExUnit.Case
  use ExUnitProperties
  alias :queue, as: Queue

  describe "g/0" do
    test "returns a new queue" do
      assert g() == Queue.new()
    end
  end

  describe "anonymous/0" do
    test "adds __ function to the queue" do
      actual_graph = anonymous()
      expected_graph = Queue.in({"__", []}, Queue.new())
      assert actual_graph == expected_graph
    end
  end

  describe "add_v/1" do
    test "adds an addVertex function to the queue" do
      actual_graph = g() |> add_v(1)
      expected_graph = Queue.in({"addV", [1]}, Queue.new())
      assert actual_graph == expected_graph
    end
  end

  describe "add_e/1" do
    test "adds an addE step to the queue" do
      actual_graph = g() |> add_e("foo")
      expected_graph = Queue.in({"addE", ["foo"]}, Queue.new())
      assert actual_graph == expected_graph
    end
  end

  describe "aggregate/2" do
    test "adds an aggregate function to the queue" do
      actual_graph = g() |> Graph.aggregate("foo")
      expected_graph = Queue.in({"aggregate", ["foo"]}, Queue.new())
      assert actual_graph == expected_graph
    end
  end

  describe "coin/2" do
    test "adds a coin function to the queue" do
      actual_graph = g() |> Graph.coin(1.0)
      expected_graph = Queue.in({"coin", [1.0]}, Queue.new())
      assert actual_graph == expected_graph
    end
  end

  describe "has_label/1" do
    test "adds a hasLabel function to the queue" do
      actual_graph = g() |> has_label("foo")
      expected_graph = Queue.in({"hasLabel", ["foo"]}, Queue.new())
      assert actual_graph == expected_graph
    end
  end

  describe "has/3" do
    test "adds a has function to the queue" do
      actual_graph = g() |> has("foo", "bar")
      expected_graph = Queue.in({"has", ["foo", "bar"]}, Queue.new())
      assert actual_graph == expected_graph
    end
  end

  describe "has_namespace/1" do
    test "adds a has function with namespace to the queue" do
      actual_graph = g() |> has_namespace()
      expected_graph = Queue.in({"has", ["namespace", "gremlex"]}, Queue.new())
      assert actual_graph == expected_graph
    end
  end

  describe "has_namespace/2" do
    test "adds a has function with namespace to the queue" do
      actual_graph = g() |> has_namespace("bar")
      expected_graph = Queue.in({"has", ["namespace", "bar"]}, Queue.new())
      assert actual_graph == expected_graph
    end
  end

  describe "add_namespace/1" do
    test "adds a property function with namespace to the queue" do
      actual_graph = g() |> add_namespace()
      expected_graph = Queue.in({"property", ["namespace", "gremlex"]}, Queue.new())
      assert actual_graph == expected_graph
    end
  end

  describe "add_namespace/2" do
    test "adds a property function with namespace to the queue" do
      actual_graph = g() |> add_namespace("bar")
      expected_graph = Queue.in({"property", ["namespace", "bar"]}, Queue.new())
      assert actual_graph == expected_graph
    end
  end

  describe "property/2" do
    test "adds a property function to the queue" do
      actual_graph = g() |> Graph.property("foo")
      expected_graph = Queue.in({"property", ["foo"]}, Queue.new())
      assert actual_graph == expected_graph
    end
  end

  describe "property/3" do
    test "adds a property function to the queue" do
      actual_graph = g() |> Graph.property("foo", "bar")
      expected_graph = Queue.in({"property", ["foo", "bar"]}, Queue.new())
      assert actual_graph == expected_graph
    end
  end

  describe "property/4" do
    test "adds a property function to the queue as single" do
      actual_graph = g() |> Graph.property(:single, "foo", "bar")
      expected_graph = Queue.in({"property", [:single, "foo", "bar"]}, Queue.new())
      assert actual_graph == expected_graph
    end

    test "adds a property function to the queue as list" do
      actual_graph = g() |> Graph.property(:list, "foo", "bar")
      expected_graph = Queue.in({"property", [:list, "foo", "bar"]}, Queue.new())
      assert actual_graph == expected_graph
    end

    test "adds a property function to the queue as set" do
      actual_graph = g() |> Graph.property(:set, "foo", "bar")
      expected_graph = Queue.in({"property", [:set, "foo", "bar"]}, Queue.new())
      assert actual_graph == expected_graph
    end
  end

  describe "properties/2" do
    test "adds a properties function to the queue" do
      actual_graph = g() |> Graph.properties("foo")
      expected_graph = Queue.in({"properties", ["foo"]}, Queue.new())
      assert actual_graph == expected_graph
    end
  end

  describe "properties/1" do
    test "adds a properties function to the queue" do
      actual_graph = g() |> Graph.properties()
      expected_graph = Queue.in({"properties", []}, Queue.new())
      assert actual_graph == expected_graph
    end
  end

  describe "store/2" do
    test "adds a store function to the queue" do
      actual_graph = g() |> Graph.store("foo")
      expected_graph = Queue.in({"store", ["foo"]}, Queue.new())
      assert actual_graph == expected_graph
    end
  end

  describe "value_map/1" do
    test "adds a valueMap function to the queue" do
      actual_graph = g() |> Graph.value_map()
      expected_graph = Queue.in({"valueMap", []}, Queue.new())
      assert actual_graph == expected_graph
    end

    test "adds a valueMap function to the queue with list of properties" do
      actual_graph = g() |> Graph.value_map(["foo", "bar"])
      expected_graph = Queue.in({"valueMap", ["foo", "bar"]}, Queue.new())
      assert actual_graph == expected_graph
    end
  end

  describe "value_map/2 when value is string" do
    test "adds a valueMap function to the queue" do
      actual_graph = g() |> Graph.value_map("foo")
      expected_graph = Queue.in({"valueMap", ["foo"]}, Queue.new())
      assert actual_graph == expected_graph
    end
  end

  describe "value_map/2 when value is a list" do
    test "adds a valueMap function to the queue" do
      actual_graph = g() |> Graph.value_map(["foo", "bar"])
      expected_graph = Queue.in({"valueMap", ["foo", "bar"]}, Queue.new())
      assert actual_graph == expected_graph
    end
  end

  describe "values/2" do
    test "adds a value function the queue" do
      actual_graph = g() |> values("foo")
      expected_graph = Queue.in({"values", ["foo"]}, Queue.new())
      assert actual_graph == expected_graph
    end
  end

  describe "v/1" do
    test "adds a V function to the queue" do
      actual_graph = g() |> v()
      expected_graph = Queue.in({"V", []}, Queue.new())
      assert actual_graph == expected_graph
    end

    test "creates a vertex when the id is a number" do
      check all n <- integer() do
        actual_graph = v(n)
        expected_graph = %Vertex{id: n, label: ""}
        assert actual_graph == expected_graph
      end
    end
  end

  describe "v/2" do
    test "adds a V function for an id to the queue" do
      actual_graph = g() |> v(1)
      expected_graph = Queue.in({"V", [1]}, Queue.new())
      assert actual_graph == expected_graph
    end

    test "adds a V function when given a vertex to the queue" do
      actual_graph = g() |> v(%Vertex{id: 1, label: "foo"})
      expected_graph = Queue.in({"V", [1]}, Queue.new())
      assert actual_graph == expected_graph
    end
  end

  describe "out_e/1" do
    test "adds an outE function to the queue" do
      actual_graph = g() |> out_e()
      expected_graph = Queue.in({"outE", []}, Queue.new())
      assert actual_graph == expected_graph
    end
  end

  describe "out_e/2" do
    test "adds an outE function to the queue" do
      actual_graph = g() |> out_e("foo")
      expected_graph = Queue.in({"outE", ["foo"]}, Queue.new())
      assert actual_graph == expected_graph
    end

    test "adds an outE function to the queue with list of edges" do
      actual_graph = g() |> out_e(["foo", "bar"])
      expected_graph = Queue.in({"outE", ["foo", "bar"]}, Queue.new())
      assert actual_graph == expected_graph
    end
  end

  describe "out/2" do
    test "adds an out function with an edge to the queue" do
      actual_graph = g() |> out("foo")
      expected_graph = Queue.in({"out", ["foo"]}, Queue.new())
      assert actual_graph == expected_graph
    end
  end

  describe "out/1" do
    test "adds an out function to the queue" do
      actual_graph = g() |> out()
      expected_graph = Queue.in({"out", []}, Queue.new())
      assert actual_graph == expected_graph
    end
  end

  describe "in_/2" do
    test "adds an in function with an edge to the queue" do
      actual_graph = g() |> in_("foo")
      expected_graph = Queue.in({"in", ["foo"]}, Queue.new())
      assert actual_graph == expected_graph
    end
  end

  describe "in_/1" do
    test "adds an in function to the queue" do
      actual_graph = g() |> in_()
      expected_graph = Queue.in({"in", []}, Queue.new())
      assert actual_graph == expected_graph
    end
  end

  describe "or_/1" do
    test "adds an or function to the queue" do
      actual_graph = g() |> or_()
      expected_graph = Queue.in({"or", []}, Queue.new())
      assert actual_graph == expected_graph
    end
  end

  describe "and_/1" do
    test "adds an and function to the queue" do
      actual_graph = g() |> and_()
      expected_graph = Queue.in({"and", []}, Queue.new())
      assert actual_graph == expected_graph
    end
  end

  describe "in_e/1" do
    test "adds an inE function to the queue" do
      actual_graph = g() |> in_e()
      expected_graph = Queue.in({"inE", []}, Queue.new())
      assert actual_graph == expected_graph
    end
  end

  describe "in_e/2" do
    test "adds an inE function to the queue" do
      actual_graph = g() |> in_e("foo")
      expected_graph = Queue.in({"inE", ["foo"]}, Queue.new())
      assert actual_graph == expected_graph
    end

    test "adds an inE function to the queue with list of edges" do
      actual_graph = g() |> in_e(["foo", "bar"])
      expected_graph = Queue.in({"inE", ["foo", "bar"]}, Queue.new())
      assert actual_graph == expected_graph
    end
  end

  describe "in_v/1" do
    test "adds an inV function to the queue" do
      actual_graph = g() |> in_v()
      expected_graph = Queue.in({"inV", []}, Queue.new())
      assert actual_graph == expected_graph
    end
  end

  describe "out_v/1" do
    test "adds an outV function to the queue" do
      actual_graph = g() |> out_v()
      expected_graph = Queue.in({"outV", []}, Queue.new())
      assert actual_graph == expected_graph
    end
  end

  describe "both/1" do
    test "adds a both function to the queue" do
      actual_graph = g() |> both()
      expected_graph = Queue.in({"both", []}, Queue.new())
      assert actual_graph == expected_graph
    end
  end

  describe "both/2" do
    test "adds a both function to the queue" do
      actual_graph = g() |> both("foo")
      expected_graph = Queue.in({"both", ["foo"]}, Queue.new())
      assert actual_graph == expected_graph
    end

    test "adds a both function to the queue with provided list" do
      actual_graph = g() |> both(["foo", "bar"])
      expected_graph = Queue.in({"both", ["foo", "bar"]}, Queue.new())
      assert actual_graph == expected_graph
    end
  end

  describe "both_e/1" do
    test "adds a bothE function to the queue" do
      actual_graph = g() |> both_e()
      expected_graph = Queue.in({"bothE", []}, Queue.new())
      assert actual_graph == expected_graph
    end
  end

  describe "both_e/2" do
    test "adds a bothE function to the queue with provided list" do
      actual_graph = g() |> both_e(["foo", "bar"])
      expected_graph = Queue.in({"bothE", ["foo", "bar"]}, Queue.new())
      assert actual_graph == expected_graph
    end

    test "adds a bothE function to the queue" do
      actual_graph = g() |> both_e("foo")
      expected_graph = Queue.in({"bothE", ["foo"]}, Queue.new())
      assert actual_graph == expected_graph
    end
  end

  describe "both_v/1" do
    test "adds a bothV function to the queue" do
      actual_graph = g() |> both_v()
      expected_graph = Queue.in({"bothV", []}, Queue.new())
      assert actual_graph == expected_graph
    end
  end

  describe "dedup/1" do
    test "adds an dedup function to the queue" do
      actual_graph = g() |> dedup()
      expected_graph = Queue.in({"dedup", []}, Queue.new())
      assert actual_graph == expected_graph
    end
  end

  describe "to/2" do
    test "adds a to function to the queue" do
      actual_graph = g() |> to(1)
      expected_graph = Queue.in({"to", [1]}, Queue.new())
      assert actual_graph == expected_graph
    end
  end

  describe "has_next/1" do
    test "adds a hasNext function to the queue" do
      actual_graph = g() |> has_next()
      expected_graph = Queue.in({"hasNext", []}, Queue.new())
      assert actual_graph == expected_graph
    end
  end

  describe "next/1" do
    test "adds a next function to the queue" do
      actual_graph = g() |> next()
      expected_graph = Queue.in({"next", []}, Queue.new())
      assert actual_graph == expected_graph
    end
  end

  describe "next/2" do
    test "adds a next function to the queue" do
      actual_graph = g() |> next(2)
      expected_graph = Queue.in({"next", [2]}, Queue.new())
      assert actual_graph == expected_graph
    end
  end

  describe "try_next/1" do
    test "adds a tryNext function to the queue" do
      actual_graph = g() |> try_next()
      expected_graph = Queue.in({"tryNext", []}, Queue.new())
      assert actual_graph == expected_graph
    end
  end

  describe "to_list/1" do
    test "adds a toList function to the queue" do
      actual_graph = g() |> to_list()
      expected_graph = Queue.in({"toList", []}, Queue.new())
      assert actual_graph == expected_graph
    end
  end

  describe "to_set/1" do
    test "adds a toSet function to the queue" do
      actual_graph = g() |> to_set()
      expected_graph = Queue.in({"toSet", []}, Queue.new())
      assert actual_graph == expected_graph
    end
  end

  describe "to_bulk_set/1" do
    test "adds a toBulkSet function to the queue" do
      actual_graph = g() |> to_bulk_set()
      expected_graph = Queue.in({"toBulkSet", []}, Queue.new())
      assert actual_graph == expected_graph
    end
  end

  describe "drop/1" do
    test "adds a drop function to the queue" do
      actual_graph = g() |> drop()
      expected_graph = Queue.in({"drop", []}, Queue.new())
      assert actual_graph == expected_graph
    end
  end

  describe "iterate/1" do
    test "adds a iterate function to the queue" do
      actual_graph = g() |> iterate()
      expected_graph = Queue.in({"iterate", []}, Queue.new())
      assert actual_graph == expected_graph
    end
  end

  describe "sum/1" do
    test "adds a sum function to the queue" do
      actual_graph = g() |> sum()
      expected_graph = Queue.in({"sum", []}, Queue.new())
      assert actual_graph == expected_graph
    end
  end

  describe "min/1" do
    test "adds a min function to the queue" do
      actual_graph = g() |> min()
      expected_graph = Queue.in({"min", []}, Queue.new())
      assert actual_graph == expected_graph
    end
  end

  describe "max/1" do
    test "adds a max function to the queue" do
      actual_graph = g() |> max()
      expected_graph = Queue.in({"max", []}, Queue.new())
      assert actual_graph == expected_graph
    end
  end

  describe "identity/1" do
    test "adds a identity function to the queue" do
      actual_graph = g() |> identity()
      expected_graph = Queue.in({"identity", []}, Queue.new())
      assert actual_graph == expected_graph
    end
  end

  describe "id/1" do
    test "adds a id function to the queue" do
      actual_graph = g() |> id()
      expected_graph = Queue.in({"id", []}, Queue.new())
      assert actual_graph == expected_graph
    end
  end

<<<<<<< HEAD
  describe "count/1" do
    test "adds a count function to the queue" do
      actual_graph = g() |> count()
      expected_graph = Queue.in({"count", []}, Queue.new())
=======
  describe "group/1" do
    test "adds a group function to the queue" do
      actual_graph = g() |> group()
      expected_graph = Queue.in({"group", []}, Queue.new())
      assert actual_graph == expected_graph
    end
  end

  describe "constant/2" do
    test "adds a constant function to the queue" do
      actual_graph = g() |> Graph.constant("foo")
      expected_graph = Queue.in({"constant", ["foo"]}, Queue.new())
      assert actual_graph == expected_graph
    end
  end

  describe "group_count/1" do
    test "adds a groupCount function to the queue" do
      actual_graph = g() |> group_count()
      expected_graph = Queue.in({"groupCount", []}, Queue.new())
      assert actual_graph == expected_graph
    end
  end

  describe "group_count/2" do
    test "adds a groupCount function to the queue" do
      actual_graph = g() |> group_count("foo")
      expected_graph = Queue.in({"groupCount", ["foo"]}, Queue.new())
>>>>>>> 7e0190e9
      assert actual_graph == expected_graph
    end
  end

  describe "encode/1" do
    test "compiles queue into a query" do
      graph =
        g() |> v() |> has_label("Intent") |> has("name", "request.group") |> out("sedan")
        |> values("name")

      expected_query =
        "g.V().hasLabel('Intent').has('name', 'request.group').out('sedan').values('name')"

      actual_query = encode(graph)
      assert actual_query == expected_query
    end

    test "compiles query with a vertex id correctly" do
      graph = g() |> v(1)
      expected_query = "g.V(1)"

      actual_query = encode(graph)
      assert actual_query == expected_query
    end

    test "compiles query with a vertex" do
      graph = g() |> v(1) |> add_e("foo") |> to(v(2))
      expected_query = "g.V(1).addE('foo').to(V(2))"

      actual_query = encode(graph)
      assert actual_query == expected_query
    end

    test "escape the query correctly with an apostrophe" do
      graph = g() |> v(1) |> add_e("foo' with apostrophe") |> to(v(2))
      expected_query = "g.V(1).addE('foo\\' with apostrophe').to(V(2))"

      actual_query = encode(graph)
      assert actual_query == expected_query

      graph = g() |> v(1) |> add_e("o' with apostrophe") |> to(v(2))
      expected_query = "g.V(1).addE('o\\' with apostrophe').to(V(2))"

      actual_query = encode(graph)
      assert actual_query == expected_query

      graph = g() |> v(1) |> add_e("' with apostrophe") |> to(v(2))
      expected_query = "g.V(1).addE('\\' with apostrophe').to(V(2))"

      actual_query = encode(graph)
      assert actual_query == expected_query

      graph = g() |> v(1) |> add_e("foo\\\\' with apostrophe") |> to(v(2))
      expected_query = "g.V(1).addE('foo\\\\\\' with apostrophe').to(V(2))"

      actual_query = encode(graph)
      assert actual_query == expected_query

      graph = g() |> v(1) |> add_e("foo\\\\\\\\' with apostrophe") |> to(v(2))
      expected_query = "g.V(1).addE('foo\\\\\\\\\\' with apostrophe').to(V(2))"

      actual_query = encode(graph)
      assert actual_query == expected_query
    end

    test "do no escape already escaped apostrophe" do
      graph = g() |> v(1) |> add_e("foo\\' with apostrophe") |> to(v(2))
      expected_query = "g.V(1).addE('foo\\' with apostrophe').to(V(2))"

      actual_query = encode(graph)
      assert actual_query == expected_query

      graph = g() |> v(1) |> add_e("\\' with apostrophe") |> to(v(2))
      expected_query = "g.V(1).addE('\\' with apostrophe').to(V(2))"

      actual_query = encode(graph)
      assert actual_query == expected_query

      graph = g() |> v(1) |> add_e("\\\\' with apostrophe") |> to(v(2))
      expected_query = "g.V(1).addE('\\\\\\' with apostrophe').to(V(2))"

      actual_query = encode(graph)
      assert actual_query == expected_query
    end

    test "compiles queue with nil value" do
      graph =
        g() |> v() |> has("name", nil)

      expected_query =
        "g.V().has('name', none)"

      actual_query = encode(graph)
      assert actual_query == expected_query
    end

    test "add functions as arguments without prepending g. unless it is function v()" do
      graph = g() |>
        v("1") |>
        has_label("foo") |>
        fold() |>
        coalesce([g() |> unfold(), g() |> v("2")])

      expected_query =
        "g.V('1').hasLabel('foo').fold().coalesce(unfold(), g.V('2'))"

      actual_query = encode(graph)
      assert actual_query == expected_query
    end

    test "deeply nested traversals" do
      graph = g()
      |> v("1")
      |> repeat(g() |> both_e() |> as("e") |> both_v() |> simple_path())
      |> until(g() |> has_label("foo") |> or_() |> loops() |> is(g() |> eq(2)))
      |> where(anonymous() |> not_(g() |> in_e("bar")))
      |> as("b")
      |> select(["e", "b"])

      expected_query =
        "g.V('1').repeat(bothE().as('e').bothV().simplePath()).until(hasLabel('foo').or().loops().is(eq(2))).where(__.not(inE('bar'))).as('b').select('e', 'b')"

      actual_query = encode(graph)
      assert actual_query == expected_query
    end
  end

  describe "e/1" do
    test "adds an E function to the queue" do
      actual_graph = g() |> e()
      expected_graph = Queue.in({"E", []}, Queue.new())
      assert actual_graph == expected_graph
    end
  end

  describe "e/2 with number" do
    test "adds an E function to the queue which accepts a numeric id" do
      actual_graph = g() |> e(1)
      expected_graph = Queue.in({"E", [1]}, Queue.new())
      assert actual_graph == expected_graph
    end
  end

  describe "e/2 with string" do
    test "adds an E function to the queue which accepts a string id" do
      actual_graph = g() |> e("string-id")
      expected_graph = Queue.in({"E", ["string-id"]}, Queue.new())
      assert actual_graph == expected_graph
    end
  end

  describe "e/2 with edge with numeric id" do
    test "adds an E function to the queue which accepts a string id" do
      edge = %Edge{
        id: 123,
        label: "someEdge",
        in_vertex: %Vertex{id: 345, label: "inVert"},
        out_vertex: %Vertex{id: 678, label: "outVert"},
        properties: %{}
      }
      actual_graph = g() |> e(edge)
      expected_graph = Queue.in({"E", [123]}, Queue.new())
      assert actual_graph == expected_graph
    end
  end

  describe "e/2 with edge with string id" do
    test "adds an E function to the queue which accepts a string id" do
      edge = %Edge{
        id: "edge-id",
        label: "someEdge",
        in_vertex: %Vertex{id: "in-v-id", label: "inVert"},
        out_vertex: %Vertex{id: "out-v-id", label: "outVert"},
        properties: %{}
      }
      actual_graph = g() |> e(edge)
      expected_graph = Queue.in({"E", ["edge-id"]}, Queue.new())
      assert actual_graph == expected_graph
    end
  end

  describe "coalesce/2" do
    test "adds a coalesce function to the queue" do
      actual_graph = g() |> coalesce(["foo", "bar"])
      expected_graph = Queue.in({"coalesce", ["foo", "bar"]}, Queue.new())
      assert actual_graph == expected_graph
    end
  end

  describe "fold/1" do
    test "adds a fold function to the queue" do
      actual_graph = g() |> fold()
      expected_graph = Queue.in({"fold", []}, Queue.new())
      assert actual_graph == expected_graph
    end
  end

  describe "fold/2" do
    test "adds a fold function to the queue" do
      actual_graph = g() |> fold("foo")
      expected_graph = Queue.in({"fold", ["foo"]}, Queue.new())
      assert actual_graph == expected_graph
    end
  end

  describe "unfold/1" do
    test "adds a unfold function to the queue" do
      actual_graph = g() |> unfold()
      expected_graph = Queue.in({"unfold", []}, Queue.new())
      assert actual_graph == expected_graph
    end
  end

  describe "unfold/2" do
    test "adds a unfold function to the queue" do
      actual_graph = g() |> unfold("foo")
      expected_graph = Queue.in({"unfold", ["foo"]}, Queue.new())
      assert actual_graph == expected_graph
    end
  end

  describe "as/2" do
    test "adds an as function to the queue" do
      actual_graph = g() |> as("foo")
      expected_graph = Queue.in({"as", ["foo"]}, Queue.new())
      assert actual_graph == expected_graph
    end
  end

  describe "select/2" do
    test "adds a select function to the queue" do
      actual_graph = g() |> select("foo")
      expected_graph = Queue.in({"select", ["foo"]}, Queue.new())
      assert actual_graph == expected_graph
    end
  end

  describe "by/2" do
    test "adds a by function to the queue" do
      actual_graph = g() |> by("foo")
      expected_graph = Queue.in({"by", ["foo"]}, Queue.new())
      assert actual_graph == expected_graph
    end
  end

  describe "path/1" do
    test "adds a path function to the queue" do
      actual_graph = g() |> path()
      expected_graph = Queue.in({"path", []}, Queue.new())
      assert actual_graph == expected_graph
    end
  end

  describe "simple_path/1" do
    test "adds a simplePath function to the queue" do
      actual_graph = g() |> simple_path()
      expected_graph = Queue.in({"simplePath", []}, Queue.new())
      assert actual_graph == expected_graph
    end
  end

  describe "from/2" do
    test "adds a from function to the queue" do
      actual_graph = g() |> from("foo")
      expected_graph = Queue.in({"from", ["foo"]}, Queue.new())
      assert actual_graph == expected_graph
    end
  end

  describe "repeat/2" do
    test "adds a repeat function to the queue" do
      actual_graph = g() |> repeat("foo")
      expected_graph = Queue.in({"repeat", ["foo"]}, Queue.new())
      assert actual_graph == expected_graph
    end
  end

  describe "until/2" do
    test "adds a until function to the queue" do
      actual_graph = g() |> until("foo")
      expected_graph = Queue.in({"until", ["foo"]}, Queue.new())
      assert actual_graph == expected_graph
    end
  end

  describe "loops/1" do
    test "adds a loops function to the queue" do
      actual_graph = g() |> loops()
      expected_graph = Queue.in({"loops", []}, Queue.new())
      assert actual_graph == expected_graph
    end
  end

  describe "is/2" do
    test "adds a is function to the queue" do
      actual_graph = g() |> is("foo")
      expected_graph = Queue.in({"is", ["foo"]}, Queue.new())
      assert actual_graph == expected_graph
    end
  end

  describe "eq/2" do
    test "adds a eq function to the queue" do
      actual_graph = g() |> eq(1)
      expected_graph = Queue.in({"eq", [1]}, Queue.new())
      assert actual_graph == expected_graph
    end
  end

  describe "where/2" do
    test "adds a where function to the queue" do
      actual_graph = g() |> where("foo")
      expected_graph = Queue.in({"where", ["foo"]}, Queue.new())
      assert actual_graph == expected_graph
    end
  end

  describe "not_/2" do
    test "adds a not function to the queue" do
      actual_graph = g() |> not_("foo")
      expected_graph = Queue.in({"not", ["foo"]}, Queue.new())
      assert actual_graph == expected_graph
    end
  end
end<|MERGE_RESOLUTION|>--- conflicted
+++ resolved
@@ -515,12 +515,14 @@
     end
   end
 
-<<<<<<< HEAD
   describe "count/1" do
     test "adds a count function to the queue" do
       actual_graph = g() |> count()
       expected_graph = Queue.in({"count", []}, Queue.new())
-=======
+      assert actual_graph == expected_graph
+    end
+  end
+
   describe "group/1" do
     test "adds a group function to the queue" do
       actual_graph = g() |> group()
@@ -549,7 +551,6 @@
     test "adds a groupCount function to the queue" do
       actual_graph = g() |> group_count("foo")
       expected_graph = Queue.in({"groupCount", ["foo"]}, Queue.new())
->>>>>>> 7e0190e9
       assert actual_graph == expected_graph
     end
   end
