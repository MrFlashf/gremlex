defmodule Gremlex.GraphTests do
  import Gremlex.Graph
  alias Gremlex.{Vertex, Edge, Graph}
  use ExUnit.Case
  use ExUnitProperties
  alias :queue, as: Queue

  describe "g/0" do
    test "returns a new queue" do
      assert g() == Queue.new()
    end
  end

  describe "anonymous/0" do
    test "adds __ function to the queue" do
      actual_graph = anonymous()
      expected_graph = Queue.in({"__", []}, Queue.new())
      assert actual_graph == expected_graph
    end
  end

  describe "add_v/1" do
    test "adds an addVertex function to the queue" do
      actual_graph = g() |> add_v(1)
      expected_graph = Queue.in({"addV", [1]}, Queue.new())
      assert actual_graph == expected_graph
    end
  end

  describe "add_e/1" do
    test "adds an addE step to the queue" do
      actual_graph = g() |> add_e("foo")
      expected_graph = Queue.in({"addE", ["foo"]}, Queue.new())
      assert actual_graph == expected_graph
    end
  end

  describe "aggregate/2" do
    test "adds an aggregate function to the queue" do
      actual_graph = g() |> Graph.aggregate("foo")
      expected_graph = Queue.in({"aggregate", ["foo"]}, Queue.new())
      assert actual_graph == expected_graph
    end
  end

  describe "barrier/2" do
    test "adds a barrier function with parameter to the queue" do
      actual_graph = g() |> Graph.barrier(1)
      expected_graph = Queue.in({"barrier", [1]}, Queue.new())
      assert actual_graph == expected_graph
    end
  end

  describe "barrier/1" do
    test "adds a barrier function to the queue" do
      actual_graph = g() |> Graph.barrier()
      expected_graph = Queue.in({"barrier", []}, Queue.new())
      assert actual_graph == expected_graph
    end
  end

  describe "coin/2" do
    test "adds a coin function to the queue" do
      actual_graph = g() |> Graph.coin(1.0)
      expected_graph = Queue.in({"coin", [1.0]}, Queue.new())
      assert actual_graph == expected_graph
    end
  end

  describe "has_label/1" do
    test "adds a hasLabel function to the queue" do
      actual_graph = g() |> has_label("foo")
      expected_graph = Queue.in({"hasLabel", ["foo"]}, Queue.new())
      assert actual_graph == expected_graph
    end
  end

  describe "has/3" do
    test "adds a has function to the queue" do
      actual_graph = g() |> has("foo", "bar")
      expected_graph = Queue.in({"has", ["foo", "bar"]}, Queue.new())
      assert actual_graph == expected_graph
    end
  end

  describe "has_namespace/1" do
    test "adds a has function with namespace to the queue" do
      actual_graph = g() |> has_namespace()
      expected_graph = Queue.in({"has", ["namespace", "gremlex"]}, Queue.new())
      assert actual_graph == expected_graph
    end
  end

  describe "has_namespace/2" do
    test "adds a has function with namespace to the queue" do
      actual_graph = g() |> has_namespace("bar")
      expected_graph = Queue.in({"has", ["namespace", "bar"]}, Queue.new())
      assert actual_graph == expected_graph
    end
  end

  describe "has_not/2" do
    test "adds a hasNot function to the queue" do
      actual_graph = g() |> Graph.has_not("age")
      expected_graph = Queue.in({"hasNot", ["age"]}, Queue.new())
      assert actual_graph == expected_graph
    end
  end

  describe "key/1" do
    test "adds a key function to the queue" do
      actual_graph = g() |> Graph.key()
      expected_graph = Queue.in({"key", []}, Queue.new())
      assert actual_graph == expected_graph
    end
  end

  describe "has_id/2" do
    test "adds a hasId function to the queue" do
      actual_graph = g() |> Graph.has_id(20)
      expected_graph = Queue.in({"hasId", [20]}, Queue.new())
      assert actual_graph == expected_graph
    end
  end

  describe "has_key/1" do
    test "adds a hasKey function to the queue" do
      actual_graph = g() |> Graph.has_key(["name", "age"])
      expected_graph = Queue.in({"hasKey", ["name", "age"]}, Queue.new())
      assert actual_graph == expected_graph
    end
  end

  describe "add_namespace/1" do
    test "adds a property function with namespace to the queue" do
      actual_graph = g() |> add_namespace()
      expected_graph = Queue.in({"property", ["namespace", "gremlex"]}, Queue.new())
      assert actual_graph == expected_graph
    end
  end

  describe "add_namespace/2" do
    test "adds a property function with namespace to the queue" do
      actual_graph = g() |> add_namespace("bar")
      expected_graph = Queue.in({"property", ["namespace", "bar"]}, Queue.new())
      assert actual_graph == expected_graph
    end
  end

  describe "property/2" do
    test "adds a property function to the queue" do
      actual_graph = g() |> Graph.property("foo")
      expected_graph = Queue.in({"property", ["foo"]}, Queue.new())
      assert actual_graph == expected_graph
    end
  end

  describe "property/3" do
    test "adds a property function to the queue" do
      actual_graph = g() |> Graph.property("foo", "bar")
      expected_graph = Queue.in({"property", ["foo", "bar"]}, Queue.new())
      assert actual_graph == expected_graph
    end
  end

  describe "property/4" do
    test "adds a property function to the queue as single" do
      actual_graph = g() |> Graph.property(:single, "foo", "bar")
      expected_graph = Queue.in({"property", [:single, "foo", "bar"]}, Queue.new())
      assert actual_graph == expected_graph
    end

    test "adds a property function to the queue as list" do
      actual_graph = g() |> Graph.property(:list, "foo", "bar")
      expected_graph = Queue.in({"property", [:list, "foo", "bar"]}, Queue.new())
      assert actual_graph == expected_graph
    end

    test "adds a property function to the queue as set" do
      actual_graph = g() |> Graph.property(:set, "foo", "bar")
      expected_graph = Queue.in({"property", [:set, "foo", "bar"]}, Queue.new())
      assert actual_graph == expected_graph
    end
  end

  describe "properties/2" do
    test "adds a properties function to the queue" do
      actual_graph = g() |> Graph.properties("foo")
      expected_graph = Queue.in({"properties", ["foo"]}, Queue.new())
      assert actual_graph == expected_graph
    end
  end

  describe "properties/1" do
    test "adds a properties function to the queue" do
      actual_graph = g() |> Graph.properties()
      expected_graph = Queue.in({"properties", []}, Queue.new())
      assert actual_graph == expected_graph
    end
  end

  describe "store/2" do
    test "adds a store function to the queue" do
      actual_graph = g() |> Graph.store("foo")
      expected_graph = Queue.in({"store", ["foo"]}, Queue.new())
      assert actual_graph == expected_graph
    end
  end

  describe "value_map/1" do
    test "adds a valueMap function to the queue" do
      actual_graph = g() |> Graph.value_map()
      expected_graph = Queue.in({"valueMap", []}, Queue.new())
      assert actual_graph == expected_graph
    end

    test "adds a valueMap function to the queue with list of properties" do
      actual_graph = g() |> Graph.value_map(["foo", "bar"])
      expected_graph = Queue.in({"valueMap", ["foo", "bar"]}, Queue.new())
      assert actual_graph == expected_graph
    end
  end

  describe "value_map/2 when value is string" do
    test "adds a valueMap function to the queue" do
      actual_graph = g() |> Graph.value_map("foo")
      expected_graph = Queue.in({"valueMap", ["foo"]}, Queue.new())
      assert actual_graph == expected_graph
    end
  end

  describe "value_map/2 when value is a list" do
    test "adds a valueMap function to the queue" do
      actual_graph = g() |> Graph.value_map(["foo", "bar"])
      expected_graph = Queue.in({"valueMap", ["foo", "bar"]}, Queue.new())
      assert actual_graph == expected_graph
    end
  end

  describe "values/2" do
    test "adds a value function the queue" do
      actual_graph = g() |> values("foo")
      expected_graph = Queue.in({"values", ["foo"]}, Queue.new())
      assert actual_graph == expected_graph
    end
  end

  describe "v/1" do
    test "adds a V function to the queue" do
      actual_graph = g() |> v()
      expected_graph = Queue.in({"V", []}, Queue.new())
      assert actual_graph == expected_graph
    end

    test "creates a vertex when the id is a number" do
      check all n <- integer() do
        actual_graph = v(n)
        expected_graph = %Vertex{id: n, label: ""}
        assert actual_graph == expected_graph
      end
    end
  end

  describe "v/2" do
    test "adds a V function for an id to the queue" do
      actual_graph = g() |> v(1)
      expected_graph = Queue.in({"V", [1]}, Queue.new())
      assert actual_graph == expected_graph
    end

    test "adds a V function when given a vertex to the queue" do
      actual_graph = g() |> v(%Vertex{id: 1, label: "foo"})
      expected_graph = Queue.in({"V", [1]}, Queue.new())
      assert actual_graph == expected_graph
    end
  end

  describe "out_e/1" do
    test "adds an outE function to the queue" do
      actual_graph = g() |> out_e()
      expected_graph = Queue.in({"outE", []}, Queue.new())
      assert actual_graph == expected_graph
    end
  end

  describe "out_e/2" do
    test "adds an outE function to the queue" do
      actual_graph = g() |> out_e("foo")
      expected_graph = Queue.in({"outE", ["foo"]}, Queue.new())
      assert actual_graph == expected_graph
    end

    test "adds an outE function to the queue with list of edges" do
      actual_graph = g() |> out_e(["foo", "bar"])
      expected_graph = Queue.in({"outE", ["foo", "bar"]}, Queue.new())
      assert actual_graph == expected_graph
    end
  end

  describe "out/2" do
    test "adds an out function with an edge to the queue" do
      actual_graph = g() |> out("foo")
      expected_graph = Queue.in({"out", ["foo"]}, Queue.new())
      assert actual_graph == expected_graph
    end
  end

  describe "out/1" do
    test "adds an out function to the queue" do
      actual_graph = g() |> out()
      expected_graph = Queue.in({"out", []}, Queue.new())
      assert actual_graph == expected_graph
    end
  end

  describe "in_/2" do
    test "adds an in function with an edge to the queue" do
      actual_graph = g() |> in_("foo")
      expected_graph = Queue.in({"in", ["foo"]}, Queue.new())
      assert actual_graph == expected_graph
    end
  end

  describe "in_/1" do
    test "adds an in function to the queue" do
      actual_graph = g() |> in_()
      expected_graph = Queue.in({"in", []}, Queue.new())
      assert actual_graph == expected_graph
    end
  end

  describe "or_/1" do
    test "adds an or function to the queue" do
      actual_graph = g() |> or_()
      expected_graph = Queue.in({"or", []}, Queue.new())
      assert actual_graph == expected_graph
    end
  end

  describe "and_/1" do
    test "adds an and function to the queue" do
      actual_graph = g() |> and_()
      expected_graph = Queue.in({"and", []}, Queue.new())
      assert actual_graph == expected_graph
    end
  end

  describe "in_e/1" do
    test "adds an inE function to the queue" do
      actual_graph = g() |> in_e()
      expected_graph = Queue.in({"inE", []}, Queue.new())
      assert actual_graph == expected_graph
    end
  end

  describe "in_e/2" do
    test "adds an inE function to the queue" do
      actual_graph = g() |> in_e("foo")
      expected_graph = Queue.in({"inE", ["foo"]}, Queue.new())
      assert actual_graph == expected_graph
    end

    test "adds an inE function to the queue with list of edges" do
      actual_graph = g() |> in_e(["foo", "bar"])
      expected_graph = Queue.in({"inE", ["foo", "bar"]}, Queue.new())
      assert actual_graph == expected_graph
    end
  end

  describe "in_v/1" do
    test "adds an inV function to the queue" do
      actual_graph = g() |> in_v()
      expected_graph = Queue.in({"inV", []}, Queue.new())
      assert actual_graph == expected_graph
    end
  end

  describe "out_v/1" do
    test "adds an outV function to the queue" do
      actual_graph = g() |> out_v()
      expected_graph = Queue.in({"outV", []}, Queue.new())
      assert actual_graph == expected_graph
    end
  end

  describe "both/1" do
    test "adds a both function to the queue" do
      actual_graph = g() |> both()
      expected_graph = Queue.in({"both", []}, Queue.new())
      assert actual_graph == expected_graph
    end
  end

  describe "both/2" do
    test "adds a both function to the queue" do
      actual_graph = g() |> both("foo")
      expected_graph = Queue.in({"both", ["foo"]}, Queue.new())
      assert actual_graph == expected_graph
    end

    test "adds a both function to the queue with provided list" do
      actual_graph = g() |> both(["foo", "bar"])
      expected_graph = Queue.in({"both", ["foo", "bar"]}, Queue.new())
      assert actual_graph == expected_graph
    end
  end

  describe "both_e/1" do
    test "adds a bothE function to the queue" do
      actual_graph = g() |> both_e()
      expected_graph = Queue.in({"bothE", []}, Queue.new())
      assert actual_graph == expected_graph
    end
  end

  describe "both_e/2" do
    test "adds a bothE function to the queue with provided list" do
      actual_graph = g() |> both_e(["foo", "bar"])
      expected_graph = Queue.in({"bothE", ["foo", "bar"]}, Queue.new())
      assert actual_graph == expected_graph
    end

    test "adds a bothE function to the queue" do
      actual_graph = g() |> both_e("foo")
      expected_graph = Queue.in({"bothE", ["foo"]}, Queue.new())
      assert actual_graph == expected_graph
    end
  end

  describe "both_v/1" do
    test "adds a bothV function to the queue" do
      actual_graph = g() |> both_v()
      expected_graph = Queue.in({"bothV", []}, Queue.new())
      assert actual_graph == expected_graph
    end
  end

  describe "dedup/1" do
    test "adds an dedup function to the queue" do
      actual_graph = g() |> dedup()
      expected_graph = Queue.in({"dedup", []}, Queue.new())
      assert actual_graph == expected_graph
    end
  end

  describe "to/2" do
    test "adds a to function to the queue" do
      actual_graph = g() |> to(1)
      expected_graph = Queue.in({"to", [1]}, Queue.new())
      assert actual_graph == expected_graph
    end
  end

  describe "has_next/1" do
    test "adds a hasNext function to the queue" do
      actual_graph = g() |> has_next()
      expected_graph = Queue.in({"hasNext", []}, Queue.new())
      assert actual_graph == expected_graph
    end
  end

  describe "next/1" do
    test "adds a next function to the queue" do
      actual_graph = g() |> next()
      expected_graph = Queue.in({"next", []}, Queue.new())
      assert actual_graph == expected_graph
    end
  end

  describe "next/2" do
    test "adds a next function to the queue" do
      actual_graph = g() |> next(2)
      expected_graph = Queue.in({"next", [2]}, Queue.new())
      assert actual_graph == expected_graph
    end
  end

  describe "try_next/1" do
    test "adds a tryNext function to the queue" do
      actual_graph = g() |> try_next()
      expected_graph = Queue.in({"tryNext", []}, Queue.new())
      assert actual_graph == expected_graph
    end
  end

  describe "to_list/1" do
    test "adds a toList function to the queue" do
      actual_graph = g() |> to_list()
      expected_graph = Queue.in({"toList", []}, Queue.new())
      assert actual_graph == expected_graph
    end
  end

  describe "to_set/1" do
    test "adds a toSet function to the queue" do
      actual_graph = g() |> to_set()
      expected_graph = Queue.in({"toSet", []}, Queue.new())
      assert actual_graph == expected_graph
    end
  end

  describe "to_bulk_set/1" do
    test "adds a toBulkSet function to the queue" do
      actual_graph = g() |> to_bulk_set()
      expected_graph = Queue.in({"toBulkSet", []}, Queue.new())
      assert actual_graph == expected_graph
    end
  end

  describe "drop/1" do
    test "adds a drop function to the queue" do
      actual_graph = g() |> drop()
      expected_graph = Queue.in({"drop", []}, Queue.new())
      assert actual_graph == expected_graph
    end
  end

  describe "iterate/1" do
    test "adds a iterate function to the queue" do
      actual_graph = g() |> iterate()
      expected_graph = Queue.in({"iterate", []}, Queue.new())
      assert actual_graph == expected_graph
    end
  end

<<<<<<< HEAD
  describe "id/1" do
    test "adds a id function to the queue" do
      actual_graph = g() |> id()
      expected_graph = Queue.in({"id", []}, Queue.new())
=======
  describe "sum/1" do
    test "adds a sum function to the queue" do
      actual_graph = g() |> sum()
      expected_graph = Queue.in({"sum", []}, Queue.new())
      assert actual_graph == expected_graph
    end
  end

  describe "min/1" do
    test "adds a min function to the queue" do
      actual_graph = g() |> min()
      expected_graph = Queue.in({"min", []}, Queue.new())
      assert actual_graph == expected_graph
    end
  end

  describe "max/1" do
    test "adds a max function to the queue" do
      actual_graph = g() |> max()
      expected_graph = Queue.in({"max", []}, Queue.new())
>>>>>>> 07871e1f
      assert actual_graph == expected_graph
    end
  end

  describe "identity/1" do
    test "adds a identity function to the queue" do
      actual_graph = g() |> identity()
      expected_graph = Queue.in({"identity", []}, Queue.new())
      assert actual_graph == expected_graph
    end
  end

  describe "id/1" do
    test "adds a id function to the queue" do
      actual_graph = g() |> id()
      expected_graph = Queue.in({"id", []}, Queue.new())
      assert actual_graph == expected_graph
    end
  end

  describe "cyclic_path/1" do
    test "adds a cyclicPath function to the queue" do
      actual_graph = g() |> cyclic_path()
      expected_graph = Queue.in({"cyclicPath", []}, Queue.new())
      assert actual_graph == expected_graph
    end
  end

  describe "count/1" do
    test "adds a count function to the queue" do
      actual_graph = g() |> count()
      expected_graph = Queue.in({"count", []}, Queue.new())
      assert actual_graph == expected_graph
    end
  end

  describe "group/1" do
    test "adds a group function to the queue" do
      actual_graph = g() |> group()
      expected_graph = Queue.in({"group", []}, Queue.new())
      assert actual_graph == expected_graph
    end
  end

  describe "constant/2" do
    test "adds a constant function to the queue" do
      actual_graph = g() |> Graph.constant("foo")
      expected_graph = Queue.in({"constant", ["foo"]}, Queue.new())
      assert actual_graph == expected_graph
    end
  end

  describe "group_count/1" do
    test "adds a groupCount function to the queue" do
      actual_graph = g() |> group_count()
      expected_graph = Queue.in({"groupCount", []}, Queue.new())
      assert actual_graph == expected_graph
    end
  end

  describe "group_count/2" do
    test "adds a groupCount function to the queue" do
      actual_graph = g() |> group_count("foo")
      expected_graph = Queue.in({"groupCount", ["foo"]}, Queue.new())
      assert actual_graph == expected_graph
    end
  end

  describe "encode/1" do
    test "compiles queue into a query" do
      graph =
        g()
        |> v()
        |> has_label("Intent")
        |> has("name", "request.group")
        |> out("sedan")
        |> values("name")

      expected_query =
        "g.V().hasLabel('Intent').has('name', 'request.group').out('sedan').values('name')"

      actual_query = encode(graph)
      assert actual_query == expected_query
    end

    test "compiles query with a vertex id correctly" do
      graph = g() |> v(1)
      expected_query = "g.V(1)"

      actual_query = encode(graph)
      assert actual_query == expected_query
    end

    test "compiles query with a vertex" do
      graph = g() |> v(1) |> add_e("foo") |> to(v(2))
      expected_query = "g.V(1).addE('foo').to(V(2))"

      actual_query = encode(graph)
      assert actual_query == expected_query
    end

    test "escape the query correctly with an apostrophe" do
      graph = g() |> v(1) |> add_e("foo' with apostrophe") |> to(v(2))
      expected_query = "g.V(1).addE('foo\\' with apostrophe').to(V(2))"

      actual_query = encode(graph)
      assert actual_query == expected_query

      graph = g() |> v(1) |> add_e("o' with apostrophe") |> to(v(2))
      expected_query = "g.V(1).addE('o\\' with apostrophe').to(V(2))"

      actual_query = encode(graph)
      assert actual_query == expected_query

      graph = g() |> v(1) |> add_e("' with apostrophe") |> to(v(2))
      expected_query = "g.V(1).addE('\\' with apostrophe').to(V(2))"

      actual_query = encode(graph)
      assert actual_query == expected_query

      graph = g() |> v(1) |> add_e("foo\\\\' with apostrophe") |> to(v(2))
      expected_query = "g.V(1).addE('foo\\\\\\' with apostrophe').to(V(2))"

      actual_query = encode(graph)
      assert actual_query == expected_query

      graph = g() |> v(1) |> add_e("foo\\\\\\\\' with apostrophe") |> to(v(2))
      expected_query = "g.V(1).addE('foo\\\\\\\\\\' with apostrophe').to(V(2))"

      actual_query = encode(graph)
      assert actual_query == expected_query
    end

    test "do no escape already escaped apostrophe" do
      graph = g() |> v(1) |> add_e("foo\\' with apostrophe") |> to(v(2))
      expected_query = "g.V(1).addE('foo\\' with apostrophe').to(V(2))"

      actual_query = encode(graph)
      assert actual_query == expected_query

      graph = g() |> v(1) |> add_e("\\' with apostrophe") |> to(v(2))
      expected_query = "g.V(1).addE('\\' with apostrophe').to(V(2))"

      actual_query = encode(graph)
      assert actual_query == expected_query

      graph = g() |> v(1) |> add_e("\\\\' with apostrophe") |> to(v(2))
      expected_query = "g.V(1).addE('\\\\\\' with apostrophe').to(V(2))"

      actual_query = encode(graph)
      assert actual_query == expected_query
    end

    test "compiles queue with nil value" do
      graph = g() |> v() |> has("name", nil)

      expected_query = "g.V().has('name', none)"

      actual_query = encode(graph)
      assert actual_query == expected_query
    end

    test "add functions as arguments without prepending g. unless it is function v()" do
      graph =
        g()
        |> v("1")
        |> has_label("foo")
        |> fold()
        |> coalesce([g() |> unfold(), g() |> v("2")])

      expected_query = "g.V('1').hasLabel('foo').fold().coalesce(unfold(), g.V('2'))"

      actual_query = encode(graph)
      assert actual_query == expected_query
    end

    test "deeply nested traversals" do
      graph =
        g()
        |> v("1")
        |> repeat(g() |> both_e() |> as("e") |> both_v() |> simple_path())
        |> until(g() |> has_label("foo") |> or_() |> loops() |> is(g() |> eq(2)))
        |> where(anonymous() |> not_(g() |> in_e("bar")))
        |> as("b")
        |> select(["e", "b"])

      expected_query =
        "g.V('1').repeat(bothE().as('e').bothV().simplePath())" <>
          ".until(hasLabel('foo').or().loops().is(eq(2)))" <>
          ".where(__.not(inE('bar'))).as('b').select('e', 'b')"

      actual_query = encode(graph)
      assert actual_query == expected_query
    end

    test "add functions as arguments without prepending g. unless it is function v()" do
      graph = g() |>
        v("1") |>
        has_label("foo") |>
        fold() |>
        coalesce([g() |> unfold(), g() |> v("2")])

      expected_query =
        "g.V('1').hasLabel('foo').fold().coalesce(unfold(), g.V('2'))"

      actual_query = encode(graph)
      assert actual_query == expected_query
    end

    test "deeply nested traversals" do
      graph = g()
      |> v("1")
      |> repeat(g() |> both_e() |> as("e") |> both_v() |> simple_path())
      |> until(g() |> has_label("foo") |> or_() |> loops() |> is(g() |> eq(2)))
      |> where(anonymous() |> not_(g() |> in_e("bar")))
      |> as("b")
      |> select(["e", "b"])

      expected_query =
        "g.V('1').repeat(bothE().as('e').bothV().simplePath()).until(hasLabel('foo').or().loops().is(eq(2))).where(__.not(inE('bar'))).as('b').select('e', 'b')"

      actual_query = encode(graph)
      assert actual_query == expected_query
    end
  end

  describe "e/1" do
    test "adds an E function to the queue" do
      actual_graph = g() |> e()
      expected_graph = Queue.in({"E", []}, Queue.new())
      assert actual_graph == expected_graph
    end
  end

  describe "e/2 with number" do
    test "adds an E function to the queue which accepts a numeric id" do
      actual_graph = g() |> e(1)
      expected_graph = Queue.in({"E", [1]}, Queue.new())
      assert actual_graph == expected_graph
    end
  end

  describe "e/2 with string" do
    test "adds an E function to the queue which accepts a string id" do
      actual_graph = g() |> e("string-id")
      expected_graph = Queue.in({"E", ["string-id"]}, Queue.new())
      assert actual_graph == expected_graph
    end
  end

  describe "e/2 with edge with numeric id" do
    test "adds an E function to the queue which accepts a string id" do
      edge = %Edge{
        id: 123,
        label: "someEdge",
        in_vertex: %Vertex{id: 345, label: "inVert"},
        out_vertex: %Vertex{id: 678, label: "outVert"},
        properties: %{}
      }

      actual_graph = g() |> e(edge)
      expected_graph = Queue.in({"E", [123]}, Queue.new())
      assert actual_graph == expected_graph
    end
  end

  describe "e/2 with edge with string id" do
    test "adds an E function to the queue which accepts a string id" do
      edge = %Edge{
        id: "edge-id",
        label: "someEdge",
        in_vertex: %Vertex{id: "in-v-id", label: "inVert"},
        out_vertex: %Vertex{id: "out-v-id", label: "outVert"},
        properties: %{}
      }

      actual_graph = g() |> e(edge)
      expected_graph = Queue.in({"E", ["edge-id"]}, Queue.new())
      assert actual_graph == expected_graph
    end
  end

  describe "coalesce/2" do
    test "adds a coalesce function to the queue" do
      actual_graph = g() |> coalesce(["foo", "bar"])
      expected_graph = Queue.in({"coalesce", ["foo", "bar"]}, Queue.new())
      assert actual_graph == expected_graph
    end
  end

  describe "fold/1" do
    test "adds a fold function to the queue" do
      actual_graph = g() |> fold()
      expected_graph = Queue.in({"fold", []}, Queue.new())
      assert actual_graph == expected_graph
    end
  end

  describe "fold/2" do
    test "adds a fold function to the queue" do
      actual_graph = g() |> fold("foo")
      expected_graph = Queue.in({"fold", ["foo"]}, Queue.new())
      assert actual_graph == expected_graph
    end
  end

  describe "unfold/1" do
    test "adds a unfold function to the queue" do
      actual_graph = g() |> unfold()
      expected_graph = Queue.in({"unfold", []}, Queue.new())
      assert actual_graph == expected_graph
    end
  end

  describe "unfold/2" do
    test "adds a unfold function to the queue" do
      actual_graph = g() |> unfold("foo")
      expected_graph = Queue.in({"unfold", ["foo"]}, Queue.new())
      assert actual_graph == expected_graph
    end
  end

  describe "as/2" do
    test "adds an as function to the queue" do
      actual_graph = g() |> as("foo")
      expected_graph = Queue.in({"as", ["foo"]}, Queue.new())
      assert actual_graph == expected_graph
    end
  end

  describe "select/2" do
    test "adds a select function to the queue" do
      actual_graph = g() |> select("foo")
      expected_graph = Queue.in({"select", ["foo"]}, Queue.new())
      assert actual_graph == expected_graph
    end
  end

  describe "by/2" do
    test "adds a by function to the queue" do
      actual_graph = g() |> by("foo")
      expected_graph = Queue.in({"by", ["foo"]}, Queue.new())
      assert actual_graph == expected_graph
    end
  end

  describe "path/1" do
    test "adds a path function to the queue" do
      actual_graph = g() |> path()
      expected_graph = Queue.in({"path", []}, Queue.new())
      assert actual_graph == expected_graph
    end
  end

  describe "simple_path/1" do
    test "adds a simplePath function to the queue" do
      actual_graph = g() |> simple_path()
      expected_graph = Queue.in({"simplePath", []}, Queue.new())
      assert actual_graph == expected_graph
    end
  end

  describe "from/2" do
    test "adds a from function to the queue" do
      actual_graph = g() |> from("foo")
      expected_graph = Queue.in({"from", ["foo"]}, Queue.new())
      assert actual_graph == expected_graph
    end
  end

  describe "repeat/2" do
    test "adds a repeat function to the queue" do
      actual_graph = g() |> repeat("foo")
      expected_graph = Queue.in({"repeat", ["foo"]}, Queue.new())
      assert actual_graph == expected_graph
    end
  end

  describe "until/2" do
    test "adds a until function to the queue" do
      actual_graph = g() |> until("foo")
      expected_graph = Queue.in({"until", ["foo"]}, Queue.new())
      assert actual_graph == expected_graph
    end
  end

  describe "loops/1" do
    test "adds a loops function to the queue" do
      actual_graph = g() |> loops()
      expected_graph = Queue.in({"loops", []}, Queue.new())
      assert actual_graph == expected_graph
    end
  end

  describe "is/2" do
    test "adds a is function to the queue" do
      actual_graph = g() |> is("foo")
      expected_graph = Queue.in({"is", ["foo"]}, Queue.new())
      assert actual_graph == expected_graph
    end
  end

<<<<<<< HEAD
=======
  describe "inject/2" do
    test "adds a inject function to the queue" do
      actual_graph = g() |> inject("Daniel")
      expected_graph = Queue.in({"inject", ["Daniel"]}, Queue.new())
      assert actual_graph == expected_graph
    end
  end

  describe "tail/1" do
    test "adds a tail function to the queue" do
      actual_graph = g() |> tail()
      expected_graph = Queue.in({"tail", [1]}, Queue.new())
      assert actual_graph == expected_graph
    end
  end

  describe "tail/2" do
    test "adds a tail function to the queue" do
      actual_graph = g() |> tail(2)
      expected_graph = Queue.in({"tail", [2]}, Queue.new())
      assert actual_graph == expected_graph
    end
  end

>>>>>>> 07871e1f
  describe "eq/2" do
    test "adds a eq function to the queue" do
      actual_graph = g() |> eq(1)
      expected_graph = Queue.in({"eq", [1]}, Queue.new())
      assert actual_graph == expected_graph
    end
  end

  describe "where/2" do
    test "adds a where function to the queue" do
      actual_graph = g() |> where("foo")
      expected_graph = Queue.in({"where", ["foo"]}, Queue.new())
      assert actual_graph == expected_graph
    end
  end

  describe "not_/2" do
    test "adds a not function to the queue" do
      actual_graph = g() |> not_("foo")
      expected_graph = Queue.in({"not", ["foo"]}, Queue.new())
      assert actual_graph == expected_graph
    end
  end
end<|MERGE_RESOLUTION|>--- conflicted
+++ resolved
@@ -523,12 +523,6 @@
     end
   end
 
-<<<<<<< HEAD
-  describe "id/1" do
-    test "adds a id function to the queue" do
-      actual_graph = g() |> id()
-      expected_graph = Queue.in({"id", []}, Queue.new())
-=======
   describe "sum/1" do
     test "adds a sum function to the queue" do
       actual_graph = g() |> sum()
@@ -549,7 +543,6 @@
     test "adds a max function to the queue" do
       actual_graph = g() |> max()
       expected_graph = Queue.in({"max", []}, Queue.new())
->>>>>>> 07871e1f
       assert actual_graph == expected_graph
     end
   end
@@ -744,36 +737,6 @@
       actual_query = encode(graph)
       assert actual_query == expected_query
     end
-
-    test "add functions as arguments without prepending g. unless it is function v()" do
-      graph = g() |>
-        v("1") |>
-        has_label("foo") |>
-        fold() |>
-        coalesce([g() |> unfold(), g() |> v("2")])
-
-      expected_query =
-        "g.V('1').hasLabel('foo').fold().coalesce(unfold(), g.V('2'))"
-
-      actual_query = encode(graph)
-      assert actual_query == expected_query
-    end
-
-    test "deeply nested traversals" do
-      graph = g()
-      |> v("1")
-      |> repeat(g() |> both_e() |> as("e") |> both_v() |> simple_path())
-      |> until(g() |> has_label("foo") |> or_() |> loops() |> is(g() |> eq(2)))
-      |> where(anonymous() |> not_(g() |> in_e("bar")))
-      |> as("b")
-      |> select(["e", "b"])
-
-      expected_query =
-        "g.V('1').repeat(bothE().as('e').bothV().simplePath()).until(hasLabel('foo').or().loops().is(eq(2))).where(__.not(inE('bar'))).as('b').select('e', 'b')"
-
-      actual_query = encode(graph)
-      assert actual_query == expected_query
-    end
   end
 
   describe "e/1" do
@@ -952,8 +915,6 @@
     end
   end
 
-<<<<<<< HEAD
-=======
   describe "inject/2" do
     test "adds a inject function to the queue" do
       actual_graph = g() |> inject("Daniel")
@@ -978,7 +939,6 @@
     end
   end
 
->>>>>>> 07871e1f
   describe "eq/2" do
     test "adds a eq function to the queue" do
       actual_graph = g() |> eq(1)
